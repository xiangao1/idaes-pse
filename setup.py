--- conflicted
+++ resolved
@@ -81,32 +81,7 @@
     },
     # Only installed if [<key>] is added to package name
     extras_require={
-<<<<<<< HEAD
-        "dev": [  # Developer extra packages
-            "alabaster>=0.7.7",
-            # for adding copyright header to source files
-            "addheader>=0.2.2",
-            # temporarily hold coverage version due to avoid bug in coveralls
-            # -alee 12/20/2019
-            "coverage==4.5.4",
-            "flake8",
-            "jsonschema",
-            "jupyter_contrib_nbextensions",
-            "mock",
-            "pylint",
-            "pytest-cov",
-            "python-coveralls",
-            "snowballstemmer==1.2.1",
-            # Newer sphinx needed for proper type hint support in docstrings
-            "sphinx>=3.0.0",
-            # note: 4/22/2020, removed the version requirement here
-            "sphinx-rtd-theme",
-            "sphinxcontrib-napoleon>=0.5.0",
-            "sphinx-argparse",
-        ]
-=======
         "prerelease": DEPENDENCIES_FOR_PRERELEASE_VERSION,
->>>>>>> e561eeb6
     },
     package_data={
         # If any package contains these files, include them:
