##############################################################################
# Institute for the Design of Advanced Energy Systems Process Systems
# Engineering Framework (IDAES PSE Framework) Copyright (c) 2018-2019, by the
# software owners: The Regents of the University of California, through
# Lawrence Berkeley National Laboratory,  National Technology & Engineering
# Solutions of Sandia, LLC, Carnegie Mellon University, West Virginia
# University Research Corporation, et al. All rights reserved.
#
# Please see the files COPYRIGHT.txt and LICENSE.txt for full copyright and
# license information, respectively. Both files are also available online
# at the URL "https://github.com/IDAES/idaes-pse".
##############################################################################
"""
Tests for Caprese helper utility functions.
"""

import pytest
from pytest import approx
from pyomo.environ import (Block, ConcreteModel,  Constraint, Expression,
                           Set, SolverFactory, Var, value, Objective,
                           TransformationFactory, TerminationCondition,
                           Reference)
from pyomo.network import Arc
from pyomo.common.collections import ComponentSet, ComponentMap
from pyomo.core.expr.visitor import identify_variables
from pyomo.dae.flatten import flatten_dae_components

from idaes.core import (FlowsheetBlock, MaterialBalanceType, EnergyBalanceType,
        MomentumBalanceType)
from idaes.core.util.model_statistics import (degrees_of_freedom, 
        activated_equalities_generator, unfixed_variables_generator)
from idaes.core.util.initialization import initialize_by_time_element
from idaes.core.util.exceptions import ConfigurationError
from idaes.generic_models.unit_models import CSTR, Mixer, MomentumMixingType
from idaes.apps.caprese.util import *
from idaes.apps.caprese.examples.cstr_model import make_model
import idaes.logger as idaeslog

import random

__author__ = "Robert Parker"


# See if ipopt is available and set up solver
solver_available = SolverFactory('ipopt').available()
if solver_available:
    solver = SolverFactory('ipopt')
    solver.options = {'tol': 1e-6,
                      'mu_init': 1e-8,
                      'bound_push': 1e-8,
                      'halt_on_ampl_error': 'yes'}
else:
    solver = None


@pytest.mark.unit
def test_find_comp_in_block():
    m1 = ConcreteModel()

    @m1.Block([1,2,3])
    def b1(b):
        b.v = Var([1,2,3])

    m2 = ConcreteModel()

    @m2.Block([1,2,3])
    def b1(b):
        b.v = Var([1,2,3,4])

    @m2.Block([1,2,3])
    def b2(b):
        b.v = Var([1,2,3])

    v1 = m1.b1[1].v[1]

    assert find_comp_in_block(m2, m1, v1) is m2.b1[1].v[1]

    v2 = m2.b2[1].v[1]
    v3 = m2.b1[3].v[4]

    # These should result in Attribute/KeyErrors
    #find_comp_in_block(m1, m2, v2)
    #find_comp_in_block(m1, m2, v3)
    assert find_comp_in_block(m1, m2, v2, allow_miss=True) is None
    assert find_comp_in_block(m1, m2, v3, allow_miss=True) is None


@pytest.mark.unit
def test_NMPCVarLocator():
    m = ConcreteModel()
    m.time = Set(initialize=[1,2,3])
    m.v = Var(m.time, ['a','b','c'])

    varlist = [Reference(m.v[:,'a']),
               Reference(m.v[:,'b']),
               Reference(m.v[:,'b'])]
    group = NMPCVarGroup(varlist, m.time)

    categ = VariableCategory.DIFFERENTIAL
    locator = NMPCVarLocator(categ, group, 0, is_ic=True)

    assert locator.category == VariableCategory.DIFFERENTIAL
    assert locator.group is group
    assert locator.location == 0
    assert locator.is_ic == True


@pytest.mark.unit
def test_copy_values():
    # Define m1
    m1 = ConcreteModel()
    m1.time = Set(initialize=[1,2,3,4,5])

    m1.v1 = Var(m1.time, initialize=1)
    
    @m1.Block(m1.time)
    def blk(b, t):
        b.v2 = Var(initialize=1)

    # Define m2
    m2 = ConcreteModel()
    m2.time = Set(initialize=[1,2,3,4,5])

    m2.v1 = Var(m2.time, initialize=2)
    
    @m2.Block(m2.time)
    def blk(b, t):
        b.v2 = Var(initialize=2)

    ###

<<<<<<< HEAD
    scalar_vars_1, dae_vars_1 = flatten_dae_components(m1, m1.time, ctype=Var)
    scalar_vars_2, dae_vars_2 = flatten_dae_components(m2, m2.time, ctype=Var)
=======
    scalar_vars_1, dae_vars_1 = flatten_dae_components(m1, m1.time, Var)
    scalar_vars_2, dae_vars_2 = flatten_dae_components(m2, m2.time, Var)
>>>>>>> c99382d7

    m2.v1[2].set_value(5)
    m2.blk[2].v2.set_value(5)

    copy_values_at_time(dae_vars_1, dae_vars_2, 1, 2)

    for t in m1.time:
        if t != 1:
            assert m1.v1[t].value == 1
            assert m1.blk[t].v2.value == 1
        else:
            assert m1.v1[t].value == 5
            assert m1.blk[t].v2.value == 5


@pytest.mark.unit
def test_find_slices_in_model():
    # Define m1
    m1 = ConcreteModel()
    m1.time = Set(initialize=[1,2,3,4,5])

    m1.v1 = Var(m1.time, initialize=1)
    
    @m1.Block(m1.time)
    def blk(b, t):
        b.v2 = Var(initialize=1)

    # Define m2
    m2 = ConcreteModel()
    m2.time = Set(initialize=[1,2,3,4,5])

    m2.v1 = Var(m2.time, initialize=2)
    
    @m2.Block(m2.time)
    def blk(b, t):
        b.v2 = Var(initialize=2)

    ###

<<<<<<< HEAD
    scalar_vars_1, dae_vars_1 = flatten_dae_components(m1, m1.time, ctype=Var)
    scalar_vars_2, dae_vars_2 = flatten_dae_components(m2, m2.time, ctype=Var)
=======
    scalar_vars_1, dae_vars_1 = flatten_dae_components(m1, m1.time, Var)
    scalar_vars_2, dae_vars_2 = flatten_dae_components(m2, m2.time, Var)
>>>>>>> c99382d7

    t0_tgt = m1.time.first()
    group = NMPCVarGroup(dae_vars_1, m1.time)
    categ = VariableCategory.ALGEBRAIC
    locator = ComponentMap([(var[t0_tgt], NMPCVarLocator(categ, group, i))
                                for i, var in enumerate(dae_vars_1)])

    tgt_slices = find_slices_in_model(m1, m1.time, m2, m2.time, 
            locator, dae_vars_2)

    dae_var_set_1 = ComponentSet(dae_vars_1)
    assert len(dae_var_set_1) == len(tgt_slices)
    assert len(tgt_slices) == len(dae_vars_2)
    for i, _slice in enumerate(tgt_slices):
        assert dae_vars_2[i].name == _slice.name
        assert _slice in dae_var_set_1


@pytest.mark.skipif(solver is None, reason="Solver not available")
@pytest.mark.component
def test_initialize_by_element_in_range():
    mod = make_model(horizon=2, ntfe=20)
    assert degrees_of_freedom(mod) == 0

<<<<<<< HEAD
    scalar_vars, dae_vars = flatten_dae_components(mod.fs, mod.fs.time, ctype=Var)
=======
    scalar_vars, dae_vars = flatten_dae_components(mod.fs, mod.fs.time, Var)
>>>>>>> c99382d7
    diff_vars = [Reference(mod.fs.cstr.control_volume.energy_holdup[:, 'aq']),
                 Reference(mod.fs.cstr.control_volume.material_holdup[:, 'aq', 'S']),
                 Reference(mod.fs.cstr.control_volume.material_holdup[:, 'aq', 'E']),
                 Reference(mod.fs.cstr.control_volume.material_holdup[:, 'aq', 'C']),
                 Reference(mod.fs.cstr.control_volume.material_holdup[:, 'aq', 'P'])]

    initialize_by_element_in_range(mod.fs, mod.fs.time, 0, 1, solver=solver, 
                        dae_vars=dae_vars,
                        time_linking_variables=diff_vars,
                        outlvl=idaeslog.DEBUG,
                        solve_initial_conditions=True)

    assert degrees_of_freedom(mod.fs) == 0

    assert mod.fs.cstr.outlet.conc_mol[1, 'S'].value == approx(10.189, abs=1e-3)
    assert mod.fs.cstr.outlet.conc_mol[1, 'C'].value == approx(0.4275, abs=1e-4)
    assert mod.fs.cstr.outlet.conc_mol[1, 'E'].value == approx(0.0541, abs=1e-4)
    assert mod.fs.cstr.outlet.conc_mol[1, 'P'].value == approx(0.3503, abs=1e-4)

    initialize_by_element_in_range(mod.fs, mod.fs.time, 1, 2, solver=solver, 
                        dae_vars=dae_vars,
                        outlvl=idaeslog.DEBUG)

    assert degrees_of_freedom(mod.fs) == 0
    for con in activated_equalities_generator(mod.fs):
        assert value(con.body) - value(con.upper) < 1e-5

    assert mod.fs.cstr.outlet.conc_mol[2, 'S'].value == approx(11.263, abs=1e-3)
    assert mod.fs.cstr.outlet.conc_mol[2, 'C'].value == approx(0.4809, abs=1e-4)
    assert mod.fs.cstr.outlet.conc_mol[2, 'E'].value == approx(0.0538, abs=1e-4)
    assert mod.fs.cstr.outlet.conc_mol[2, 'P'].value == approx(0.4372, abs=1e-4)


@pytest.mark.unit
def test_get_violated_bounds_at_time():
    m = ConcreteModel()
    m.time = Set(initialize=[1,2,3])
    m.v = Var(m.time, ['a','b','c'], initialize=5)

<<<<<<< HEAD
    varlist = [Reference(m.v[:,'a']),
               Reference(m.v[:,'b']),
               Reference(m.v[:,'c'])]
    group = NMPCVarGroup(varlist, m.time)
    group.set_lb(0, 0)
    group.set_lb(1, 6)
    group.set_lb(2, 0)
    group.set_ub(0, 4)
    group.set_ub(1, 10)
    group.set_ub(2, 10)
    violated = get_violated_bounds_at_time(group, [1,2,3], tolerance=1e-8)
    violated_set = ComponentSet(violated)
    for t in m.time:
        assert m.v[t,'a'] in violated_set
        assert m.v[t,'b'] in violated_set

    violated = get_violated_bounds_at_time(group, 2, tolerance=1e-8)
    violated_set = ComponentSet(violated)
    assert m.v[2,'a'] in violated_set
    assert m.v[2,'b'] in violated_set
=======
    scalar_vars, dae_vars = flatten_dae_components(mod.fs, time, Var)
    diff_vars = [Reference(mod.fs.cstr.control_volume.energy_holdup[:, 'aq']),
                 Reference(mod.fs.cstr.control_volume.material_holdup[:, 'aq', 'S']),
                 Reference(mod.fs.cstr.control_volume.material_holdup[:, 'aq', 'E']),
                 Reference(mod.fs.cstr.control_volume.material_holdup[:, 'aq', 'C']),
                 Reference(mod.fs.cstr.control_volume.material_holdup[:, 'aq', 'P'])]
>>>>>>> c99382d7


@pytest.mark.unit
def test_cuid_from_timeslice():
    m = ConcreteModel()
    m.time = Set(initialize=[1,2,3])
    m.space = Set(initialize=[4,5,6])
    m.comp = Set(initialize=['a','b'])
    m.v = Var(m.time, m.space, m.comp)
    
    @m.Block()
    def b1(b):
        @b.Block(m.time, m.space)
        def b2(b, t, x):
            @b.Block(m.comp)
            def b3(b, c):
                b.v = Var()
            b.v = Var(m.comp)
        b.v = Var(m.time, m.space)

    ref1 = Reference(m.v[1,:,'a'])
    uid1 = cuid_from_timeslice(ref1, m.space)
    slices1 = ComponentSet(m.v[1,:,'a'])
    comps1 = list(uid1.list_components(m))
    assert str(uid1) == 'v[1,*,a]'
    assert len(slices1) == len(comps1)
    for comp in comps1:
        assert comp in slices1

    ref2 = Reference(m.b1.v[1,:])
    uid2 = cuid_from_timeslice(ref2, m.space)
    slices2 = ComponentSet(m.b1.v[1,:])
    comps2 = list(uid2.list_components(m))
    assert str(uid2) == 'b1.v[1,*]'
    assert len(slices2) == len(comps2)
    for comp in comps2:
        assert comp in slices2

    ref3 = Reference(m.b1.b2[:,4].v['b'])
    uid3 = cuid_from_timeslice(ref3, m.time)
    slices3 = ComponentSet(m.b1.b2[:,4].v['b'])
    comps3 = list(uid3.list_components(m))
    assert str(uid3) == 'b1.b2[*,4].v[b]'
    assert len(slices3) == len(comps3)
    for comp in comps3:
        assert comp in slices3

    ref4 = Reference(m.b1.b2[:,4].b3['b'].v)
    uid4 = cuid_from_timeslice(ref4, m.time)
    slices4 = ComponentSet(m.b1.b2[:,4].b3['b'].v)
    comps4 = list(uid4.list_components(m))
    assert str(uid4) == 'b1.b2[*,4].b3[b].v'
    assert len(slices4) == len(comps4)
    for comp in comps4:
        assert comp in slices4

# PlantHistory is deprecated, but this code is kept as it may be useful
#def test_PlantHistory():
#    m = ConcreteModel()
#    m.time = Set(initialize=[1,2,3])
#    m.space = Set(initialize=[4,5,6])
#
#    m.u = Var(m.time, m.space, initialize=lambda m, t, x: t*x)
#    m.v = Var(m.time, m.space, initialize=lambda m, t, x: t+x)
#    
#    @m.Block(m.time)
#    def b(b, t):
#        b.x = Var(initialize=1)
#        b.y = Var(initialize=2)
#        b.z = Var(initialize=3)
#
#    u_ref = {x: Reference(m.u[:,x]) for x in m.space}
#    x_ref = Reference(m.b[:].x)
#
#    ref_list = list(u_ref.values())
#    ref_list.append(x_ref)
#
#    ph = PlantHistory(m.time, ref_list)
#
#    timeset = set(ph.time)
#    assert len(timeset) == len(m.time)
#    for t in m.time:
#        assert t in timeset
#
#    u_cuid = {x: cuid_from_timeslice(u_ref[x], m.time)
#            for x in m.space}
#    x_cuid = cuid_from_timeslice(x_ref, m.time)
#
#    for x, cuid in u_cuid.items():
#        assert cuid in ph
#        for i, t in enumerate(m.time):
#            assert ph[cuid][i] == u_ref[x][t].value
#
#    assert x_cuid in ph
#    for i, t in enumerate(m.time):
#        assert ph[x_cuid][i] == x_ref[t]
#
#    for t, x in m.time*m.space:
#        if t == m.time[1]:
#            m.u[t,x].set_value(m.u[m.time.last(),x].value)
#            continue
#        m.u[t,x].set_value(t*x+5)
#    
#    for t in m.time:
#        if t == m.time[1]:
#            continue
#        m.b[t].x.set_value(10)
#
#    time_list = list(m.time)
#    ph.extend(time_list, ref_list)
#    new_time = [1,2,3,4,5]
#    timeset = set(ph.time)
#    assert len(new_time) == len(timeset)
#    for t in new_time:
#        assert t in timeset
#
#    for x, cuid in u_cuid.items():
#        assert len(ph[cuid]) == len(new_time)
#        for i, t in enumerate(m.time):
#            assert ph[cuid][i] == x*t
#        for i, t in enumerate([4,5]):
#            assert ph[cuid][i+3] == x*(t-2)+5
#    assert len(ph[x_cuid]) == len(new_time)
#    for i, t in enumerate(new_time):
#        if t <= 3:
#            assert ph[x_cuid][i] == 1
#        else:
#            assert ph[x_cuid][i] == 10

# DEPRECATED
# code is kept because it will be useful for testing new functions
#@pytest.mark.component
#def test_add_noise_at_time():
#    mod = make_model(horizon=2, ntfe=20)
#    time = mod.fs.time
#    t0 = time.first()
#    assert degrees_of_freedom(mod) == 0
#
#    scalar_vars, dae_vars = flatten_dae_components(mod.fs, time, ctype=Var)
#    diff_vars = [Reference(mod.fs.cstr.control_volume.energy_holdup[:, 'aq']),
#                 Reference(mod.fs.cstr.control_volume.material_holdup[:, 'aq', 'S']),
#                 Reference(mod.fs.cstr.control_volume.material_holdup[:, 'aq', 'E']),
#                 Reference(mod.fs.cstr.control_volume.material_holdup[:, 'aq', 'C']),
#                 Reference(mod.fs.cstr.control_volume.material_holdup[:, 'aq', 'P'])]
#
#    for t in time:
#        diff_vars[0][t].setlb(290)
#        diff_vars[0][t].setub(310)
#        for i in range(1,5):
#            diff_vars[i][t].setlb(0)
#            diff_vars[i][t].setub(1)
#            # Pretend this is mole fraction...
#
#    assert diff_vars[0][0].value == 300
#    for i in range(1,5):
#        assert diff_vars[i][0].value == 0.001
#
#    copy_values_at_time(diff_vars,
#                        diff_vars,
#                        [t for t in time if t != t0],
#                        t0)
#
#    for seed in [4, 8, 15, 16, 23, 42]:
#        random.seed(seed)
#        weights = [10, 0.001, 0.001, 0.001, 0.001]
#        nom_vals = add_noise_at_time(diff_vars, 0, weights=weights)
#
#        assert nom_vals[0][0] == 300
#        assert diff_vars[0][0].value != 300
#        assert diff_vars[0][0].value == approx(300, abs=2)
#        for i in range(1,5):
#            assert nom_vals[0][i] == 0.001
#            # ^ nom_vals indexed by time, then var-index. This is confusing,
#            # might need to change (or only accept one time point at a time)
#            assert diff_vars[i][0].value != 0.001
#            assert diff_vars[i][0].value == approx(0.001, abs=2e-4)
#            # Within four standard deviations should be a safe check
#
#        for i in range(0, 5):
#            diff_vars[i][0].set_value(nom_vals[0][i])
#        # Reset and try again with new seed
#
#    # Try providing function for uniform random
#    rand_fcn = random.uniform
#
#    random_arg_dict = {'range_list': [(295, 305),
#                                      (0.001, 0.01),
#                                      (0.001, 0.01),
#                                      (0.001, 0.01),
#                                      (0.001, 0.01)]}
#
#    def args_fcn(i, val, **kwargs):
#        # args_fcn expects arguments like this
#        range_list = kwargs.pop('range_list', None)
#        return range_list[i]
#
#    nom_vals = add_noise_at_time(diff_vars, 0.5, 
#                                 random_function=rand_fcn,
#                                 args_function=args_fcn,
#                                 random_arg_dict=random_arg_dict)
#
#    assert nom_vals[0.5][0] == 300
#    assert diff_vars[0][0.5].value != 300
#    assert 295 <= diff_vars[0][0.5].value <= 305
#    for i in range(1, 5):
#        assert nom_vals[0.5][i] == 0.001
#        assert diff_vars[i][0.5].value != 0.001
#        assert 0.001 <= diff_vars[i][0.5].value <= 0.01
#
#    # Try to get some bound violations
#    random_arg_dict = {'range_list': [(295, 305),
#                                      (1, 2),
#                                      (1, 2),
#                                      (1, 2),
#                                      (1, 2)]}
#    
#    nom_vals = add_noise_at_time(diff_vars, 1,
#                                 random_function=rand_fcn,
#                                 args_function=args_fcn,
#                                 random_arg_dict=random_arg_dict,
#                                 bound_strategy='push',
#                                 bound_push=0.01)
#    
#    for i in range(1, 5):
#        assert diff_vars[i][1].value == 0.99
#
#    random.seed(123)
#    with pytest.raises(ValueError) as exc_test:
#        # Large weights - one of these lower bounds should fail...
#        nom_vals = add_noise_at_time(diff_vars, 1.5, 
#                                     bound_strategy='discard',
#                                     discard_limit=0,
#                                     weights=[1,1,1,1,1],
#                                     sig_0=0.05)
#
#    @pytest.mark.unit
#    def test_get_violated_bounds_at_time():
#        m = ConcreteModel()
#        m.time = Set(initialize=[1,2,3])
#        m.v = Var(m.time, ['a','b','c'], initialize=5)
#
#        varlist = [Reference(m.v[:,'a']),
#                   Reference(m.v[:,'b']),
#                   Reference(m.v[:,'c'])]
#        group = NMPCVarGroup(varlist, m.time)
#        group.set_lb(0, 0)
#        group.set_lb(1, 6)
#        group.set_lb(2, 0)
#        group.set_ub(0, 4)
#        group.set_ub(1, 10)
#        group.set_ub(2, 10)
#        violated = get_violated_bounds_at_time(group, [1,2,3], tolerance=1e-8)
#        violated_set = ComponentSet(violated)
#        for t in m.time:
#            assert m.v[t,'a'] in violated_set
#            assert m.v[t,'b'] in violated_set
#
#        violated = get_violated_bounds_at_time(group, 2, tolerance=1e-8)
#        violated_set = ComponentSet(violated)
#        assert m.v[2,'a'] in violated_set
#        assert m.v[2,'b'] in violated_set


if __name__ == '__main__':
    test_find_comp_in_block()
    test_NMPCVarLocator()
    test_copy_values()
    test_find_slices_in_model()
    test_initialize_by_element_in_range()
    test_add_noise_at_time()
    test_cuid_from_timeslice()
    test_PlantHistory()
<|MERGE_RESOLUTION|>--- conflicted
+++ resolved
@@ -129,13 +129,8 @@
 
     ###
 
-<<<<<<< HEAD
     scalar_vars_1, dae_vars_1 = flatten_dae_components(m1, m1.time, ctype=Var)
     scalar_vars_2, dae_vars_2 = flatten_dae_components(m2, m2.time, ctype=Var)
-=======
-    scalar_vars_1, dae_vars_1 = flatten_dae_components(m1, m1.time, Var)
-    scalar_vars_2, dae_vars_2 = flatten_dae_components(m2, m2.time, Var)
->>>>>>> c99382d7
 
     m2.v1[2].set_value(5)
     m2.blk[2].v2.set_value(5)
@@ -175,13 +170,8 @@
 
     ###
 
-<<<<<<< HEAD
     scalar_vars_1, dae_vars_1 = flatten_dae_components(m1, m1.time, ctype=Var)
     scalar_vars_2, dae_vars_2 = flatten_dae_components(m2, m2.time, ctype=Var)
-=======
-    scalar_vars_1, dae_vars_1 = flatten_dae_components(m1, m1.time, Var)
-    scalar_vars_2, dae_vars_2 = flatten_dae_components(m2, m2.time, Var)
->>>>>>> c99382d7
 
     t0_tgt = m1.time.first()
     group = NMPCVarGroup(dae_vars_1, m1.time)
@@ -206,11 +196,7 @@
     mod = make_model(horizon=2, ntfe=20)
     assert degrees_of_freedom(mod) == 0
 
-<<<<<<< HEAD
     scalar_vars, dae_vars = flatten_dae_components(mod.fs, mod.fs.time, ctype=Var)
-=======
-    scalar_vars, dae_vars = flatten_dae_components(mod.fs, mod.fs.time, Var)
->>>>>>> c99382d7
     diff_vars = [Reference(mod.fs.cstr.control_volume.energy_holdup[:, 'aq']),
                  Reference(mod.fs.cstr.control_volume.material_holdup[:, 'aq', 'S']),
                  Reference(mod.fs.cstr.control_volume.material_holdup[:, 'aq', 'E']),
@@ -250,7 +236,6 @@
     m.time = Set(initialize=[1,2,3])
     m.v = Var(m.time, ['a','b','c'], initialize=5)
 
-<<<<<<< HEAD
     varlist = [Reference(m.v[:,'a']),
                Reference(m.v[:,'b']),
                Reference(m.v[:,'c'])]
@@ -271,14 +256,12 @@
     violated_set = ComponentSet(violated)
     assert m.v[2,'a'] in violated_set
     assert m.v[2,'b'] in violated_set
-=======
-    scalar_vars, dae_vars = flatten_dae_components(mod.fs, time, Var)
-    diff_vars = [Reference(mod.fs.cstr.control_volume.energy_holdup[:, 'aq']),
-                 Reference(mod.fs.cstr.control_volume.material_holdup[:, 'aq', 'S']),
-                 Reference(mod.fs.cstr.control_volume.material_holdup[:, 'aq', 'E']),
-                 Reference(mod.fs.cstr.control_volume.material_holdup[:, 'aq', 'C']),
-                 Reference(mod.fs.cstr.control_volume.material_holdup[:, 'aq', 'P'])]
->>>>>>> c99382d7
+#    scalar_vars, dae_vars = flatten_dae_components(mod.fs, time, ctype=Var)
+#    diff_vars = [Reference(mod.fs.cstr.control_volume.energy_holdup[:, 'aq']),
+#                 Reference(mod.fs.cstr.control_volume.material_holdup[:, 'aq', 'S']),
+#                 Reference(mod.fs.cstr.control_volume.material_holdup[:, 'aq', 'E']),
+#                 Reference(mod.fs.cstr.control_volume.material_holdup[:, 'aq', 'C']),
+#                 Reference(mod.fs.cstr.control_volume.material_holdup[:, 'aq', 'P'])]
 
 
 @pytest.mark.unit
