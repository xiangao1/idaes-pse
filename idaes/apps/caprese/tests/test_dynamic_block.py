#################################################################################
# The Institute for the Design of Advanced Energy Systems Integrated Platform
# Framework (IDAES IP) was produced under the DOE Institute for the
# Design of Advanced Energy Systems (IDAES), and is copyright (c) 2018-2021
# by the software owners: The Regents of the University of California, through
# Lawrence Berkeley National Laboratory,  National Technology & Engineering
# Solutions of Sandia, LLC, Carnegie Mellon University, West Virginia University
# Research Corporation, et al.  All rights reserved.
#
# Please see the files COPYRIGHT.md and LICENSE.md for full copyright and
# license information.
#################################################################################
""" Tests for the dynamic model subclass of block
"""

import pyomo.environ as pyo
import pyomo.dae as dae
import pyomo.network as pyn
from pyomo.common.collections import ComponentSet
from pyomo.core.expr.visitor import identify_variables
from pyomo.util.calc_var_value import calculate_variable_from_constraint
from pyomo.core.base.block import _BlockData, SubclassOf
from pyomo.dae.flatten import flatten_dae_components

from idaes.core import (FlowsheetBlock, MaterialBalanceType, EnergyBalanceType,
        MomentumBalanceType)
from idaes.core.util.model_statistics import (degrees_of_freedom,
        activated_equalities_generator, unfixed_variables_generator)
from idaes.core.util.initialization import initialize_by_time_element
from idaes.core.util.exceptions import ConfigurationError
from idaes.apps.caprese.tests.test_simple_model import (
        make_model, 
        make_small_model,
        initialize_t0,
        copy_values_forward,
        )
from idaes.apps.caprese.dynamic_block import (
        DynamicBlock,
        SimpleDynamicBlock,
        IndexedDynamicBlock,
        _DynamicBlockData,
        )
from idaes.apps.caprese.categorize import categorize_dae_variables
from idaes.apps.caprese.common.config import (
        VariableCategory,
        InputOption,
        )
VC = VariableCategory
<<<<<<< HEAD
from idaes.apps.caprese.dynamic_var import (
        DynamicVar,
=======
from idaes.apps.caprese.nmpc_var import (
        NmpcVar,
>>>>>>> b3481758
        DiffVar,
        DerivVar,
        AlgVar,
        InputVar,
        FixedVar,
        MeasuredVar,
        )
from idaes.apps.caprese.tests.test_estimator import TestEstimatorBlock
import idaes.logger as idaeslog
import random
import pytest

__author__ = "Robert Parker"

solver_available = pyo.SolverFactory('ipopt').available()
if solver_available:
    solver = pyo.SolverFactory('ipopt')
else:
    solver = None

class TestDynamicBlock(object):

    @pytest.mark.unit
    def test_init_simple(self):
        model = make_model(horizon=1, nfe=2)
        time = model.time
        t0 = time.first()
        inputs = [model.flow_in[t0]]
        measurements = [model.conc[0,'A'], model.conc[0,'B']]
        block = DynamicBlock(
                model=model,
                time=time,
                inputs=inputs,
                measurements=measurements,
                )
        # Assert that we have the correct type
        assert type(block) is SimpleDynamicBlock
        assert isinstance(block, DynamicBlock)
        assert isinstance(block, _DynamicBlockData)

        block.construct()
        # Assert that we behave like a simple block
        assert block[None] is block
        assert all(b is block for b in block[:])

        # Assert that input attributes have been processed correctly
        assert block.mod is model
        assert block.time is time
        assert all(i1 is i2 for i1, i2 in zip(block._inputs, inputs))
        assert all(i1 is i2 for i1, i2 in zip(block._measurements, measurements))

        # Assert that utility attributes have been added
        assert hasattr(block, 'category_dict')
        assert hasattr(block, 'vardata_map')
        assert hasattr(block, 'measurement_vars')
        assert hasattr(block, 'differential_vars')
        assert hasattr(block, 'algebraic_vars')
        assert hasattr(block, 'derivative_vars')
        assert hasattr(block, 'input_vars')
        assert hasattr(block, 'fixed_vars')

        subblocks = [
                block.mod,
                block.vectors,
                block.DIFFERENTIAL_BLOCK,
                block.ALGEBRAIC_BLOCK,
                block.INPUT_BLOCK,
                block.FIXED_BLOCK,
                block.DERIVATIVE_BLOCK,
                block.MEASUREMENT_BLOCK,
                ]

        block_objects = ComponentSet(
                block.component_objects(pyo.Block, descend_into=False))
        # Assert that subblocks have been added
        assert len(subblocks) == len(block_objects)
        for b in subblocks:
            assert b in block_objects

        # Assert that we can add variables and constraints to the block
        block.v = pyo.Var(initialize=3)
        block.c = pyo.Constraint(expr=block.v==5)
        assert block.v.value == 3
        assert block.v in ComponentSet(identify_variables(block.c.expr))

    @pytest.mark.unit
    def test_init_indexed(self):
        block_set = pyo.Set(initialize=[0,1,2])
        block_set.construct()
        horizon_map = {0: 1., 1: 3., 2: 5.}
        nfe_map = {0: 2, 1: 6, 2: 10}
        model_map = {i: make_model(horizon_map[i], nfe_map[i])
                for i in block_set}
        time_map = {i: model_map[i].time for i in block_set}
        inputs_map = {i: [model_map[i].flow_in[0]] for i in block_set}
        measurements_map = {
                i: [model_map[i].conc[0,'A'], model_map[i].conc[0,'B']]
                for i in block_set
                }
        # Construct block with a dict for each of its arguments
        block = DynamicBlock(
                block_set,
                model=model_map,
                time=time_map,
                inputs=inputs_map,
                measurements=measurements_map,
                )
        # Make sure we have the right type
        assert type(block) is IndexedDynamicBlock
        assert isinstance(block, DynamicBlock)

        block.construct()
        assert all(b.parent_component() is block for b in block.values())

        # Check __contains__
        for i in block_set:
            assert i in block

        # Check attributes and subblocks of each data object
        for i, b in block.items():
            assert b.mod is model_map[i]
            assert b.time is time_map[i]
            assert all(i1 is i2 for i1, i2 in zip(b._inputs, inputs_map[i]))
            assert all(i1 is i2 for i1, i2 in 
                    zip(b._measurements, measurements_map[i]))

            assert hasattr(b, 'category_dict')
            assert hasattr(b, 'vardata_map')
            assert hasattr(b, 'measurement_vars')
            assert hasattr(b, 'differential_vars')
            assert hasattr(b, 'algebraic_vars')
            assert hasattr(b, 'derivative_vars')
            assert hasattr(b, 'input_vars')
            assert hasattr(b, 'fixed_vars')

            subblocks = [
                    b.mod,
                    b.vectors,
                    b.DIFFERENTIAL_BLOCK,
                    b.ALGEBRAIC_BLOCK,
                    b.INPUT_BLOCK,
                    b.FIXED_BLOCK,
                    b.DERIVATIVE_BLOCK,
                    b.MEASUREMENT_BLOCK,
                    ]

            block_objects = ComponentSet(
                    b.component_objects(pyo.Block, descend_into=False))
            assert len(subblocks) == len(block_objects)
            for sb in subblocks:
                assert sb in block_objects

            b.v = pyo.Var(initialize=3)
            b.c = pyo.Constraint(expr=b.v==5)
            assert b.v.value == 3
            assert b.v in ComponentSet(identify_variables(b.c.expr))

    @pytest.mark.unit
    def test_init_rule(self):
        block_set = pyo.Set(initialize=range(3))
        block_set.construct()
        # Create same maps as before
        horizon_map = {0: 1, 1: 3, 2: 5}
        nfe_map = {0: 2, 1: 6, 2: 10}
        model_map = {
                i: make_model(horizon=horizon_map[i], nfe=nfe_map[i])
                for i in block_set
                }

        # Create rule to construct DynamicBlock with
        def dynamic_block_rule(b, i):
            model = model_map[i]
            time = model.time
            t0 = time.first()
            inputs = [model.flow_in[t0]]
            measurements = [model.conc[0,'A'], model.conc[0,'B']]

            # Won't be obvious that these attrs need to be set if
            # constructing from a rule
            b.mod = model
            super(_BlockData, b).__setattr__('time', time)
            b._inputs = inputs
            b._measurements = measurements

        # Create DynamicBlock from a rule
        block = DynamicBlock(block_set, rule=dynamic_block_rule)
        assert type(block) is IndexedDynamicBlock
        assert isinstance(block, DynamicBlock)

        block.construct()

        # Make sure iterating over block.values works as expected
        assert all(b.parent_component() is block for b in block.values())

        # Make sure __contains__ works
        for i in block_set:
            assert i in block

        # Assert correct attributes and subblocks
        for i, b in block.items():
            assert b.mod is model_map[i]
            assert b.time is model_map[i].time
            t0 = b.time.first()
            assert all(i1 is i2 for i1, i2 in zip(b._inputs, 
                [model_map[i].flow_in[t0]]))
            assert all(i1 is i2 for i1, i2 in zip(b._measurements, 
                [model_map[i].conc[t0,'A'], model_map[i].conc[t0,'B']]))

            assert hasattr(b, 'category_dict')
            assert hasattr(b, 'vardata_map')
            assert hasattr(b, 'measurement_vars')
            assert hasattr(b, 'differential_vars')
            assert hasattr(b, 'algebraic_vars')
            assert hasattr(b, 'derivative_vars')
            assert hasattr(b, 'input_vars')
            assert hasattr(b, 'fixed_vars')

            subblocks = [
                    b.mod,
                    b.vectors,
                    b.DIFFERENTIAL_BLOCK,
                    b.ALGEBRAIC_BLOCK,
                    b.INPUT_BLOCK,
                    b.FIXED_BLOCK,
                    b.DERIVATIVE_BLOCK,
                    b.MEASUREMENT_BLOCK,
                    ]

            block_objects = ComponentSet(
                    b.component_objects(pyo.Block, descend_into=False))
            assert len(subblocks) == len(block_objects)
            for sb in subblocks:
                assert sb in block_objects

            b.v = pyo.Var(initialize=3)
            b.c = pyo.Constraint(expr=b.v==5)
            assert b.v.value == 3
            assert b.v in ComponentSet(identify_variables(b.c.expr))

    @pytest.mark.unit
    def test_construct(self):
        m = make_small_model()
        time = m.time
        t0 = time.first()
        helper = DynamicBlock(
                model=m,
                time=time,
                inputs=[m.flow_in[0]],
                measurements=[m.conc[0,'A'], m.conc[0,'B']])
        helper.construct()
        assert hasattr(helper, 'category_dict')
        assert hasattr(helper, 'vardata_map')
        assert hasattr(helper, 'measurement_vars')
        assert hasattr(helper, 'differential_vars')
        assert hasattr(helper, 'algebraic_vars')
        assert hasattr(helper, 'derivative_vars')
        assert hasattr(helper, 'input_vars')
        assert hasattr(helper, 'fixed_vars')

        # Make sure category dict contains variables we expect
        assert VariableCategory.DIFFERENTIAL in helper.category_dict
        assert VariableCategory.ALGEBRAIC in helper.category_dict
        assert VariableCategory.DERIVATIVE in helper.category_dict
        assert VariableCategory.INPUT in helper.category_dict
        assert VariableCategory.FIXED in helper.category_dict
    
        pred_diff_vars = ComponentSet((
                m.conc[t0,'A'],
                m.conc[t0,'B'],
                ))
        diff_vars = list(helper.component_objects(DiffVar))
        assert len(pred_diff_vars) == len(diff_vars)
        for var in diff_vars:
            assert var[t0] in pred_diff_vars

        pred_alg_vars = ComponentSet((
                m.flow_out[t0],
                m.rate[t0,'A'],
                m.rate[t0,'B'],
                ))
        alg_vars = list(helper.component_objects(AlgVar))
        assert len(pred_alg_vars) == len(alg_vars)
        for var in alg_vars:
            assert var[t0] in pred_alg_vars

        pred_input_vars = ComponentSet((
                m.flow_in[t0],
                ))
        input_vars = list(helper.component_objects(InputVar))
        assert len(pred_input_vars) == len(input_vars)
        for var in input_vars:
            assert var[t0] in pred_input_vars

        pred_fixed_vars = ComponentSet((
                m.conc_in[t0,'A'],
                m.conc_in[t0,'B'],
                ))
        fixed_vars = list(helper.component_objects(FixedVar))
        assert len(pred_fixed_vars) == len(fixed_vars)
        for var in fixed_vars:
            assert var[t0] in pred_fixed_vars

        pred_deriv_vars = ComponentSet((
                m.dcdt[t0,'A'],
                m.dcdt[t0,'B'],
                ))
        deriv_vars = list(helper.component_objects(DerivVar))
        assert len(pred_deriv_vars) == len(deriv_vars)
        for var in deriv_vars:
            assert var[t0] in pred_deriv_vars

    @pytest.mark.unit
    def test_category_blocks(self):
        m = make_small_model()
        time = m.time
        t0 = time.first()
        helper = DynamicBlock(
                model=m,
                time=time,
                inputs=[m.flow_in[0]],
                measurements=[m.conc[0,'A'], m.conc[0,'B']],
                )
        helper.construct()

        # Test that NmpcVectors and category blocks behave
        # as we expect
        diff_vars = helper.vectors.differential
        diff_var_set = helper.DIFFERENTIAL_SET*m.time
        assert diff_vars.index_set() == diff_var_set
        # And that they contain the same variables as the corresponding
        # lists on our helper block.
        for b, v in zip(helper.DIFFERENTIAL_BLOCK.values(),
                helper.differential_vars):
            assert b.var is v

        helper.vectors.derivative.set_setpoint(0.0)
        for var in helper.DERIVATIVE_BLOCK[:].var:
            assert var.setpoint == 0.
        for b, v in zip(helper.DERIVATIVE_BLOCK.values(),
                helper.derivative_vars):
            assert b.var is v

        sp = [1,2,3]
        helper.vectors.algebraic.set_setpoint(sp)
        for i,j in zip(helper.ALGEBRAIC_SET, sp):
            assert helper.ALGEBRAIC_BLOCK[i].var.setpoint == j

        alg_vars = list(helper.component_objects(AlgVar))
        pred_alg_vars = ComponentSet((
                m.flow_out[t0],
                m.rate[t0,'A'],
                m.rate[t0,'B'],
                ))
        assert len(pred_alg_vars) == len(alg_vars)
        for var in alg_vars:
            assert var[t0] in pred_alg_vars
        for b, v in zip(helper.ALGEBRAIC_BLOCK.values(),
                helper.algebraic_vars):
            assert b.var is v

        assert list(helper.vectors.algebraic.get_setpoint()) == sp

        vals = (10, 11) 
        diff_vars.values = vals
        for var, val in zip(helper.DIFFERENTIAL_BLOCK[:].var, vals):
            for v in var[:]:
                assert v.value == val 
    
        _slice = helper.DIFFERENTIAL_BLOCK[:].var
        diff_var_vals = diff_vars.values
        for var, vals in zip(_slice, diff_var_vals):
            for v, vl in zip(var[:], vals):
                assert v.value == vl

    @pytest.mark.unit
    def test_add_references(self):
        m = make_small_model()
        time = m.time
        t0 = time.first()
        blk = DynamicBlock(
                model=m,
                time=time,
                inputs=[m.flow_in[0]],
                measurements=[m.conc[0,'A'], m.conc[0,'B']],
                )
        blk.construct()

        attrs = [
                'differential',
                'algebraic',
                'derivative',
                'input',
                'fixed',
                'measurement',
                ]

        for attr in attrs:
            # Make sure we've added the expected attribute
            assert hasattr(blk.vectors, attr)
            vec = getattr(blk.vectors, attr)

            # These "vectors" should be two-dimensional;
            # indexed by a coordinate (index into a list) and by time.
            assert vec.dim() == 2
            assert list(vec.index_set().subsets())[1] is time

            # Make sure we can use the set/get setpoint methods.
            # This should be tested more extensively elsewhere.
            setpoints = list(range(len(list(vec[:,t0]))))
            vec.set_setpoint(setpoints)
            assert list(vec.get_setpoint()) == setpoints

            # Make sure the underlying var has the ctype we expect
            # (check using the attribute/component name)
            for var in vec._generate_referenced_vars():
                assert var.ctype._attr == attr

    @pytest.mark.unit
    def test_validate_sample_time(self):
        model = make_model(horizon=1, nfe=2)
        time = model.time
        t0 = time.first()
        inputs = [model.flow_in[t0]]
        measurements = [model.conc[t0,'A'], model.conc[t0,'B']]
        blk = DynamicBlock(
                model=model,
                time=time,
                inputs=inputs,
                measurements=measurements,
                )
        blk.construct()
        blk.validate_sample_time(0.5)
        assert hasattr(blk, 'sample_points')
        assert hasattr(blk, 'fe_per_sample')
        assert hasattr(blk, 'sample_point_indices')
        
        sample_point_set = set(blk.sample_points)
        sample_point_indices = set(blk.sample_point_indices)
        for p in [0.0, 0.5, 1.0]:
            assert p in sample_point_set
        for i in [1, 3, 5]:
            assert i in sample_point_indices
        assert len(sample_point_set) == 3
        assert len(sample_point_indices) == 3

        with pytest.raises(ValueError, match=r".*integer divider.*"):
            blk.validate_sample_time(0.6)

        with pytest.raises(ValueError, match=r"Could not find a time point.*"):
            blk.validate_sample_time(1/3.)

        with pytest.raises(ValueError, 
                match=r".*tolerance is larger than.*not.*unique.*"):
            blk.validate_sample_time(0.5, tolerance=0.09)
            # min spacing in continuous set: 0.166667

        blk.validate_sample_time(0.5, tolerance=0.08)
        sample_point_set = set(blk.sample_points)
        for p in [0.0, 0.5, 1.0]:
            assert p in sample_point_set
        for i in [1, 3, 5]:
            assert i in sample_point_indices
        assert len(sample_point_set) == 3
        assert len(sample_point_indices) == 3

    @pytest.mark.unit
    def test_set_sample_time(self):
        model = make_model(horizon=1, nfe=2)
        time = model.time
        t0 = time.first()
        inputs = [model.flow_in[t0]]
        measurements = [model.conc[t0,'A'], model.conc[t0,'B']]
        blk = DynamicBlock(
                model=model,
                time=time,
                inputs=inputs,
                measurements=measurements,
                )
        blk.construct()

        blk.set_sample_time(1.0)
        assert blk.sample_points == [0.0, 1.0]

        blk.set_sample_time(0.5)
        assert blk.sample_points == [0.0, 0.5, 1.0]

    @pytest.mark.unit
    def make_block(self, sample_time=0.5, horizon=1, nfe=2):
        model = make_model(horizon=horizon, nfe=nfe)
        time = model.time
        t0 = time.first()
        inputs = [model.flow_in[t0]]
        measurements = [model.conc[t0,'A'], model.conc[t0,'B']]
        scalar_vars, dae_vars = flatten_dae_components(
                model,
                time,
                pyo.Var,
                )
        category_dict = categorize_dae_variables(dae_vars, time, inputs,
                measurements=measurements)
        dyn_block = DynamicBlock(
                model=model,
                time=time,
                category_dict={None: category_dict},
                #inputs=inputs,
                #measurements=measurements,
                )
        dyn_block.construct()
        dyn_block.set_sample_time(sample_time)
        return dyn_block

    @pytest.mark.unit
    def test_init_sample_to_setpoint(self):
        blk = self.make_block()
        time = blk.time
        t0 = time.first()

        # Initialize all data objects with some consistent value
        # so I can make sure certain data objects are skipped
        # by the subsequent initialization
        init_val = -1.
        blk.vectors.differential[...].set_value(init_val)
        blk.vectors.algebraic[...].set_value(init_val)
        blk.vectors.input[...].set_value(init_val)
        blk.vectors.derivative[...].set_value(init_val)

        # Note that I have no pointer from vectors.differential to
        # the list diff_vars... I can construct an identical list with
        # the _generate_referenced_vars method, but that is O(n)...
        # Not sure yet if this will be a problem/inconvenience...
        blk.vectors.differential.set_setpoint(range(len(blk.differential_vars)))
        blk.vectors.algebraic.set_setpoint(range(len(blk.algebraic_vars)))
        blk.vectors.input.set_setpoint(range(len(blk.input_vars)))
        blk.vectors.derivative.set_setpoint(range(len(blk.derivative_vars)))

        # Possible sample indices: {1, 2}
        sample_points = blk.sample_points
        blk.initialize_sample_to_setpoint(2)
        vectors = [
                blk.vectors.differential,
                blk.vectors.algebraic,
                blk.vectors.input,
                blk.vectors.derivative,
                ]
        for vec in vectors:
            for i, t in vec:
                if t <= sample_points[1]:
                    assert vec[i, t].value == init_val
                else:
                    assert vec[i, t].value == i

        blk.vectors.differential.set_setpoint(2*i for i in range(len(blk.differential_vars)))
        blk.vectors.algebraic.set_setpoint(2*i for i in range(len(blk.algebraic_vars)))
        blk.vectors.input.set_setpoint(2*i for i in range(len(blk.input_vars)))
        blk.vectors.derivative.set_setpoint(2*i for i in range(len(blk.derivative_vars)))

        blk.initialize_sample_to_setpoint(1)
        for vec in vectors:
            for i, t in vec:
                if t == t0:
                    assert vec[i, t].value == init_val
                elif t <= sample_points[1]:
                    assert vec[i, t].value == 2*i
                else:
                    assert vec[i, t].value == i

    @pytest.mark.unit
    def test_init_to_setpoint(self):
        blk = self.make_block()
        time = blk.time
        t0 = time.first()

        # Initialize all data objects with some consistent value
        # so I can make sure certain data objects are skipped
        # by the subsequent initialization
        init_val = -1.
        blk.vectors.differential[...].set_value(init_val)
        blk.vectors.algebraic[...].set_value(init_val)
        blk.vectors.input[...].set_value(init_val)
        blk.vectors.derivative[...].set_value(init_val)

        # Note that I have no pointer from vectors.differential to
        # the list diff_vars... I can construct an identical list with
        # the _generate_referenced_vars method, but that is O(n)...
        # Not sure yet if this will be a problem/inconvenience...
        blk.vectors.differential.set_setpoint(range(len(blk.differential_vars)))
        blk.vectors.algebraic.set_setpoint(range(len(blk.algebraic_vars)))
        blk.vectors.input.set_setpoint(range(len(blk.input_vars)))
        blk.vectors.derivative.set_setpoint(range(len(blk.derivative_vars)))

        blk.initialize_to_setpoint()
        vectors = [
                blk.vectors.differential,
                blk.vectors.algebraic,
                blk.vectors.input,
                blk.vectors.derivative,
                ]
        for vec in vectors:
            for i, t in vec:
                if t == t0:
                    assert vec[i, t].value == init_val
                else:
                    assert vec[i, t].value == i

        new_sp = 7.
        blk.vectors.algebraic.set_setpoint(new_sp)
        blk.initialize_to_setpoint(ctype=AlgVar)
        vectors = [
                blk.vectors.differential,
                blk.vectors.input,
                blk.vectors.derivative,
                ]
        for vec in vectors:
            for i, t in vec:
                if t == t0:
                    assert vec[i, t].value == init_val
                else:
                    assert vec[i, t].value == i

        vec = blk.vectors.algebraic
        for i, t in vec:
            if t == t0:
                assert vec[i, t].value == init_val
            else:
                assert vec[i, t].value == new_sp

    @pytest.mark.unit
    def test_init_sample_to_initial(self):
        blk = self.make_block()
        time = blk.time
        t0 = time.first()

        # So I can tell when something wasn't initialized:
        init_val = -1. # `init_val` name might be confusing...
        blk.vectors.differential[...].set_value(init_val)
        blk.vectors.algebraic[...].set_value(init_val)
        blk.vectors.input[...].set_value(init_val)
        blk.vectors.derivative[...].set_value(init_val)

        vectors = [
                blk.vectors.differential,
                blk.vectors.algebraic,
                blk.vectors.derivative,
                ]
        # Set initial conditions to "index"
        for vec in vectors:
            for i, var in enumerate(vec[:,t0]):
                var.set_value(i)

        # Possible sample indices: {1, 2}
        sample_points = blk.sample_points
        blk.initialize_sample_to_initial(2)
        for vec in vectors:
            # We initialized sample 2 to the initial point in that
            # sample. This was just `init_val`
            for i, t in vec:
                if t != t0:
                    assert vec[i, t].value == init_val

        t1 = sample_points[1]
        for vec in vectors:
            for i, var in enumerate(vec[:,t1]):
                var.set_value(i)
        blk.initialize_sample_to_initial(2)
        for vec in vectors:
            for i, t in vec:
                if t == t0:
                    assert vec[i, t].value == i
                elif t < t1:
                    assert vec[i, t].value == init_val
                else:
                    assert vec[i, t].value == i

        blk.initialize_sample_to_initial(1)
        for vec in vectors:
            for i, t in vec:
                assert vec[i, t].value == i


    @pytest.mark.unit
    def test_init_to_initial_conditions(self):
        blk = self.make_block()
        time = blk.time
        t0 = time.first()

        # So I can tell when something wasn't initialized:
        init_val = -1. # `init_val` name might be confusing...
        blk.vectors.differential[...].set_value(init_val)
        blk.vectors.algebraic[...].set_value(init_val)
        blk.vectors.input[...].set_value(init_val)
        blk.vectors.derivative[...].set_value(init_val)
        
        # Don't have a concise way to set value at t0
        # from a vector.
        # E.g. vectors.differential[:,t0].set_value(range(len(diff_vars)))
        # or vectors.differential[:,t0] = range(len(diff_vars))
        # The latter requires handling iterables in a slice setitem call
        vectors = [
                blk.vectors.differential,
                blk.vectors.algebraic,
                blk.vectors.input,
                blk.vectors.derivative,
                ]
        # Set initial conditions to "index"
        for vec in vectors:
            for i, var in enumerate(vec[:,t0]):
                var.set_value(i)

        blk.initialize_to_initial_conditions(ctype=(DiffVar, AlgVar))
        for vec in (blk.vectors.differential, blk.vectors.algebraic):
            for i, t in vec:
                assert vec[i, t].value == i
        for vec in (blk.vectors.input, blk.vectors.derivative):
            for i, t in vec:
                if t == t0:
                    assert vec[i, t].value == i
                else:
                    assert vec[i, t].value == init_val
                    # value that was used to initialize, not the initial
                    # condition value...

    @pytest.mark.component
    @pytest.mark.skipif(not solver_available, reason='IPOPT is not available')
    def test_init_by_solving_elements(self):
        blk = self.make_block()
        time = blk.time
        blk.mod.flow_in[:].set_value(3.0)
        initialize_t0(blk.mod)
        copy_values_forward(blk.mod)
        blk.mod.flow_in[:].set_value(2.0)
        blk.initialize_by_solving_elements(solver)

        t0 = time.first()
        tl = time.last()
        vectors = blk.vectors
        assert vectors.input[0,tl].value == 2.0
        assert vectors.differential[0,tl].value == pytest.approx(3.185595567867036)
        assert vectors.differential[1,tl].value == pytest.approx(1.1532474073395755)
        assert vectors.derivative[0,tl].value == pytest.approx(0.44321329639889284)
        assert vectors.derivative[1,tl].value == pytest.approx(0.8791007531878847)

        vectors.input.set_setpoint(3.0)
        blk.initialize_by_solving_elements(solver, input_option=InputOption.SETPOINT)
        for t in time:
            if t == t0:
                assert vectors.input[0,t].value == 2.0
            else:
                assert vectors.input[0,t].value == 3.0
        assert vectors.differential[0,tl].value == pytest.approx(3.7037037037037037)
        assert vectors.differential[1,tl].value == pytest.approx(1.0746896480968502)
        assert vectors.derivative[0,tl].value == pytest.approx(0.1851851851851849)
        assert vectors.derivative[1,tl].value == pytest.approx(0.47963475941315314)

    @pytest.mark.component
    @pytest.mark.skipif(not solver_available, reason='IPOPT is not available')
    def test_init_samples_by_element(self):
        blk = self.make_block()
        time = blk.time
        blk.mod.flow_in[:].set_value(3.0)
        initialize_t0(blk.mod)
        copy_values_forward(blk.mod)
        blk.mod.flow_in[:].set_value(2.0)
        blk.set_sample_time(0.5)
        blk.initialize_samples_by_element((1,2), solver)

        t0 = time.first()
        tl = time.last()
        vectors = blk.vectors
        assert vectors.input[0,tl].value == 2.0
        assert vectors.differential[0,tl].value == pytest.approx(3.185595567867036)
        assert vectors.differential[1,tl].value == pytest.approx(1.1532474073395755)
        assert vectors.derivative[0,tl].value == pytest.approx(0.44321329639889284)
        assert vectors.derivative[1,tl].value == pytest.approx(0.8791007531878847)

        blk.vectors.input.set_setpoint(3.0)
        blk.initialize_samples_by_element(1, solver, input_option=InputOption.SETPOINT)
        blk.initialize_samples_by_element(2, solver, input_option=InputOption.SETPOINT)
        for t in time:
            if t == t0:
                assert vectors.input[0,t].value == 2.0
            else:
                assert vectors.input[0,t].value == 3.0
        assert vectors.differential[0,tl].value == pytest.approx(3.7037037037037037)
        assert vectors.differential[1,tl].value == pytest.approx(1.0746896480968502)
        assert vectors.derivative[0,tl].value == pytest.approx(0.1851851851851849)
        assert vectors.derivative[1,tl].value == pytest.approx(0.47963475941315314)

    @pytest.mark.unit
    def test_advance_by(self):
        blk = self.make_block()
        time = blk.time
        t0 = time.first()
        tl = time.last()

        for t in time:
            blk.vectors.differential[:,t].set_value(t)
            blk.vectors.algebraic[:,t].set_value(t)
            blk.vectors.derivative[:,t].set_value(t)
            blk.vectors.input[:,t].set_value(t)
            blk.vectors.fixed[:,t].set_value(t)

        ctypes = (DiffVar, DerivVar, AlgVar, InputVar, FixedVar)

        shift = tl - t0 # 1.0, two samples
        blk.advance_by_time(shift)
        for t in time:
            if t == t0:
                for v in blk.component_objects(ctypes):
                    assert v[t].value == tl
            else:
                for v in blk.component_objects(ctypes):
                    assert v[t].value == t

        ctypes_to_shift = (DiffVar, DerivVar)
        ctypes_to_not_shift = (AlgVar, InputVar, FixedVar)
        shift = (tl - t0)/2 # 0.5, one sample
        idx_of_last_sample = time.find_nearest_index(tl-shift)
        time_of_last_sample = time[idx_of_last_sample]
        blk.advance_by_time(shift, ctype=ctypes_to_shift)
        for t in time:
            if t <= shift:
                for v in blk.component_objects(ctypes_to_shift):
                    assert v[t].value == t + shift
            else:
                for v in blk.component_objects(ctypes_to_shift):
                    assert v[t].value == t
            if t == t0:
                for v in blk.component_objects(ctypes_to_not_shift):
                    assert v[t].value == tl
            else:
                for v in blk.component_objects(ctypes_to_not_shift):
                    assert v[t].value == t

    @pytest.mark.unit
    def test_advance_one_sample(self):
        blk = self.make_block()
        time = blk.time
        t0 = time.first()
        tl = time.last()

        for t in time:
            blk.vectors.differential[:,t].set_value(t)
            blk.vectors.algebraic[:,t].set_value(t)
            blk.vectors.derivative[:,t].set_value(t)
            blk.vectors.input[:,t].set_value(t)
            blk.vectors.fixed[:,t].set_value(t)

        ctypes = (DiffVar, DerivVar, AlgVar, InputVar, FixedVar)

        shift = tl - t0 # 1.0, two samples
        blk.set_sample_time(shift)
        blk.advance_one_sample()
        for t in time:
            if t == t0:
                for v in blk.component_objects(ctypes):
                    assert v[t].value == tl
            else:
                for v in blk.component_objects(ctypes):
                    assert v[t].value == t

        ctypes_to_shift = (DiffVar, DerivVar)
        ctypes_to_not_shift = (AlgVar, InputVar, FixedVar)
        shift = (tl - t0)/2 # 0.5, one sample
        idx_of_last_sample = time.find_nearest_index(tl-shift)
        time_of_last_sample = time[idx_of_last_sample]
        blk.set_sample_time(shift)
        blk.advance_one_sample(ctype=ctypes_to_shift)
        for t in time:
            if t <= shift:
                for v in blk.component_objects(ctypes_to_shift):
                    assert v[t].value == t + shift
            else:
                for v in blk.component_objects(ctypes_to_shift):
                    assert v[t].value == t
            if t == t0:
                for v in blk.component_objects(ctypes_to_not_shift):
                    assert v[t].value == tl
            else:
                for v in blk.component_objects(ctypes_to_not_shift):
                    assert v[t].value == t

    @pytest.mark.unit
    def test_generate_time_in_sample(self):
        blk = self.make_block()
        time = blk.time
        ts = blk.sample_points[1]
        i_s = time.find_nearest_index(ts)

        time_in_sample = list(blk.generate_time_in_sample(ts))
        i_prev = time.find_nearest_index(ts - blk.sample_time)
        pred_time_in_sample = [time[i] for i in range(i_prev+1, i_s+1)]
        assert time_in_sample == pred_time_in_sample

        time_in_sample = list(blk.generate_time_in_sample(ts, include_t0=True))
        pred_time_in_sample = [time[i] for i in range(i_prev, i_s+1)]
        assert time_in_sample == pred_time_in_sample

        i_0 = 1
        t0 = time[i_0]
        ts = time.last()
        time_in_sample = list(blk.generate_time_in_sample(ts, t0=t0))
        pred_time_in_sample = list(t for t in time if t != t0)
        assert time_in_sample == pred_time_in_sample

    @pytest.mark.unit
    def test_get_data_from_sample(self):
        blk = self.make_block()
        time = blk.time
        ts = blk.sample_points[2]

        n_diff = len(blk.DIFFERENTIAL_SET)
        n_input = len(blk.INPUT_SET)
        n_alg = len(blk.ALGEBRAIC_SET)

        for (i, t), var in blk.vectors.differential.items():
            var.set_value(i*t)
        for (i, t), var in blk.vectors.input.items():
            var.set_value((n_diff+i)*t)
        for (i, t), var in blk.vectors.algebraic.items():
            var.set_value((n_diff+n_input+i)*t)

        # Test default variables with out including t0
        data = blk.get_data_from_sample(ts)
        # By default extract values from differential and input variables
        data_time = list(blk.generate_time_in_sample(ts))

        assert len(data) == n_diff + n_input
        for var in blk.component_objects((DiffVar, InputVar)):
            _slice = var.referent
            cuid = pyo.ComponentUID(_slice)
            assert cuid in data

        for i, b in blk.DIFFERENTIAL_BLOCK.items():
            cuid = pyo.ComponentUID(b.var.referent)
            values = list(b.var[t].value for t in data_time)
            assert values == data[cuid]
        for i, b in blk.INPUT_BLOCK.items():
            cuid = pyo.ComponentUID(b.var.referent)
            values = list(b.var[t].value for t in data_time)
            assert values == data[cuid]

        # Test default variables, including the data point at t0
        data = blk.get_data_from_sample(ts, include_t0=True)
        data_time = list(blk.generate_time_in_sample(ts, include_t0=True))
        assert len(data) == n_diff + n_input
        for var in blk.component_objects((DiffVar, InputVar)):
            _slice = var.referent
            cuid = pyo.ComponentUID(_slice)
            assert cuid in data
        for i, b in blk.DIFFERENTIAL_BLOCK.items():
            cuid = pyo.ComponentUID(b.var.referent)
            values = list(b.var[t].value for t in data_time)
            assert values == data[cuid]
        for i, b in blk.INPUT_BLOCK.items():
            cuid = pyo.ComponentUID(b.var.referent)
            values = list(b.var[t].value for t in data_time)
            assert values == data[cuid]

        data = blk.get_data_from_sample(ts,
                variables=(VariableCategory.ALGEBRAIC,))
        data_time = list(blk.generate_time_in_sample(ts))

        assert len(data) == n_alg
        for var in blk.component_objects(AlgVar):
            cuid = pyo.ComponentUID(var.referent)
            assert cuid in data

        for i, b in blk.ALGEBRAIC_BLOCK.items():
            cuid = pyo.ComponentUID(b.var.referent)
            values = list(b.var[t].value for t in data_time)
            assert values == data[cuid]

    @pytest.mark.unit
    def test_set_variance(self):
        blk = self.make_block()
        time = blk.time
        t0 = time.first()

        variance_list = [(var[t0], 0.05)
                for var in blk.component_objects(SubclassOf(DynamicVar))]
        blk.set_variance(variance_list)

        for var in blk.DIFFERENTIAL_BLOCK[:].var:
            assert var.variance == 0.05
        for var in blk.INPUT_BLOCK[:].var:
            assert var.variance == 0.05
        for var in blk.ALGEBRAIC_BLOCK[:].var:
            assert var.variance == 0.05
        for var in blk.MEASUREMENT_BLOCK[:].var:
            assert var.variance == 0.05
        for var in blk.FIXED_BLOCK[:].var:
            assert var.variance == 0.05
        for var in blk.DERIVATIVE_BLOCK[:].var:
            assert var.variance == 0.05

    @pytest.mark.unit
    def test_generate_inputs_at_time(self):
        blk = self.make_block()
        time = blk.time
        t0 = time.first()
        t1 = time[2]
        vals = list(0.1*i for i in blk.INPUT_SET)
        for var, val in zip(blk.vectors.input[:,t1], vals):
            var.set_value(val)
        inputs = list(blk.generate_inputs_at_time(t1))
        assert inputs == vals

    @pytest.mark.unit
    def test_generate_measurements_at_time(self):
        blk = self.make_block()
        time = blk.time
        t0 = time.first()
        ts = blk.sample_points[1]
        vals = list(0.1*i for i in blk.MEASUREMENT_SET)
        for var, val in zip(blk.vectors.measurement[:, ts], vals):
            var.set_value(val)
        meas = list(blk.generate_measurements_at_time(ts))
        assert meas == vals

    @pytest.mark.unit
    def test_inject_inputs(self):
        blk = self.make_block()
        time = blk.time
        vals = list(0.25*i for i in blk.INPUT_SET)
        blk.inject_inputs(vals)
        for b, val in zip(blk.INPUT_BLOCK.values(), vals):
            for t in time:
                assert b.var[t].value == val

    @pytest.mark.unit
    def test_load_measurements(self):
        instance = TestEstimatorBlock()
        blk = instance.make_estimator()
        time = blk.time
        t0 = time.first()
        vals = [0.25]
        blk.load_measurements(vals, target = "measurement", timepoint = t0)        
        for b, val in zip(blk.MEASUREMENT_BLOCK.values(), vals):
            assert b.var[t0].value == val
<<<<<<< HEAD
            
        vals2 = [0.75]
        t_last = time.last()
        blk.load_measurements(vals2, target = "actualmeasurement", timepoint = t_last)        
        for b, val in zip(blk.ACTUALMEASUREMENT_BLOCK.values(), vals2):
            assert b.var[t_last].value == val
=======
>>>>>>> b3481758

    @pytest.mark.unit
    def test_categories_only_measurement_input(self):
        model = make_model(horizon=1, nfe=2)
        time = model.time
        t0 = time.first()
        inputs = [model.flow_in]
        measurements = [
                pyo.Reference(model.conc[:, 'A']),
                pyo.Reference(model.conc[:, 'B']),
                ]
        category_dict = {
                VC.INPUT: inputs,
                VC.MEASUREMENT: measurements,
                }
        db = DynamicBlock(
                model=model,
                time=time,
                category_dict={None: category_dict},
                )
        db.construct()
        db.set_sample_time(0.5)

        db.vectors.input[:, t0].set_value(1.1)
        db.vectors.measurement[:, t0].set_value(2.2)
        assert model.flow_in[t0].value == 1.1
        assert model.conc[t0, 'A'].value == 2.2
        assert model.conc[t0, 'B'].value == 2.2

    @pytest.mark.component    
    def test_initialize_only_measurement_input(self):
        model = make_model(horizon=1, nfe=2)
        time = model.time
        t0 = time.first()
        inputs = [model.flow_in]
        measurements = [
                pyo.Reference(model.conc[:, 'A']),
                pyo.Reference(model.conc[:, 'B']),
                ]
        category_dict = {
                VC.INPUT: inputs,
                VC.MEASUREMENT: measurements,
                }
        db = DynamicBlock(
                model=model,
                time=time,
                category_dict={None: category_dict},
                )
        db.construct()
        db.set_sample_time(0.5)

        db.mod.flow_in[:].set_value(3.0)
        initialize_t0(db.mod)
        copy_values_forward(db.mod)
        db.mod.flow_in[:].set_value(2.0)

        # Don't need to know any of the special categories to initialize
        # by element. This is only because we have an implicit discretization.
        db.initialize_by_solving_elements(solver)

        t0 = time.first()
        tl = time.last()
        vectors = db.vectors
        assert vectors.input[0,tl].value == 2.0
        assert vectors.measurement[0,tl].value == pytest.approx(3.185595567867036)
        assert vectors.measurement[1,tl].value == pytest.approx(1.1532474073395755)
        assert model.dcdt[tl, 'A'].value == pytest.approx(0.44321329639889284)
        assert model.dcdt[tl, 'B'].value == pytest.approx(0.8791007531878847)

    @pytest.mark.unit
    def test_extra_category(self):
        model = make_model(horizon=1, nfe=2)
        time = model.time
        t0 = time.first()
        inputs = [model.flow_in]
        measurements = [
                pyo.Reference(model.conc[:, 'A']),
                pyo.Reference(model.conc[:, 'B']),
                ]
        disturbances = [
                pyo.Reference(model.conc_in[:, 'A']),
                pyo.Reference(model.conc_in[:, 'B']),
                ]
        category_dict = {
                VC.INPUT: inputs,
                VC.MEASUREMENT: measurements,
                VC.DISTURBANCE: disturbances,
                }
        db = DynamicBlock(
                model=model,
                time=time,
                category_dict={None: category_dict},
                )
        db.construct()
        db.set_sample_time(0.5)

        db.vectors.input[:, t0].set_value(1.1)
        db.vectors.measurement[:, t0].set_value(2.2)
        db.vectors.disturbance[:, t0].set_value(3.3)
        assert model.flow_in[t0].value == 1.1
        assert model.conc[t0, 'A'].value == 2.2
        assert model.conc[t0, 'B'].value == 2.2
        assert model.conc_in[t0, 'A'].value == 3.3
        assert model.conc_in[t0, 'B'].value == 3.3

    @pytest.mark.unit
<<<<<<< HEAD
    def test_emtpy_category(self):
=======
    def test_empty_category(self):
>>>>>>> b3481758
        model = make_model(horizon=1, nfe=2)
        time = model.time
        t0 = time.first()
        inputs = [model.flow_in]
        measurements = [
                pyo.Reference(model.conc[:, 'A']),
                pyo.Reference(model.conc[:, 'B']),
                ]
        category_dict = {
                VC.INPUT: inputs,
                VC.MEASUREMENT: measurements,
                VC.ALGEBRAIC: [],
                }
        db = DynamicBlock(
                model=model,
                time=time,
                category_dict={None: category_dict},
                )
        db.construct()
        db.set_sample_time(0.5)

        # Categories with no variables are removed.
        # If they were retained, trying to iterate
        # over, e.g., vectors.algebraic[:, :] would
        # fail due to inconsistent dimension.
<<<<<<< HEAD
        assert VC.ALGEBRAIC not in db.category_dict
        
=======
        assert VC.ALGEBRAIC not in db.category_dict
>>>>>>> b3481758
<|MERGE_RESOLUTION|>--- conflicted
+++ resolved
@@ -46,13 +46,8 @@
         InputOption,
         )
 VC = VariableCategory
-<<<<<<< HEAD
 from idaes.apps.caprese.dynamic_var import (
         DynamicVar,
-=======
-from idaes.apps.caprese.nmpc_var import (
-        NmpcVar,
->>>>>>> b3481758
         DiffVar,
         DerivVar,
         AlgVar,
@@ -1092,15 +1087,12 @@
         blk.load_measurements(vals, target = "measurement", timepoint = t0)        
         for b, val in zip(blk.MEASUREMENT_BLOCK.values(), vals):
             assert b.var[t0].value == val
-<<<<<<< HEAD
             
         vals2 = [0.75]
         t_last = time.last()
         blk.load_measurements(vals2, target = "actualmeasurement", timepoint = t_last)        
         for b, val in zip(blk.ACTUALMEASUREMENT_BLOCK.values(), vals2):
             assert b.var[t_last].value == val
-=======
->>>>>>> b3481758
 
     @pytest.mark.unit
     def test_categories_only_measurement_input(self):
@@ -1207,11 +1199,7 @@
         assert model.conc_in[t0, 'B'].value == 3.3
 
     @pytest.mark.unit
-<<<<<<< HEAD
-    def test_emtpy_category(self):
-=======
     def test_empty_category(self):
->>>>>>> b3481758
         model = make_model(horizon=1, nfe=2)
         time = model.time
         t0 = time.first()
@@ -1237,9 +1225,5 @@
         # If they were retained, trying to iterate
         # over, e.g., vectors.algebraic[:, :] would
         # fail due to inconsistent dimension.
-<<<<<<< HEAD
         assert VC.ALGEBRAIC not in db.category_dict
-        
-=======
-        assert VC.ALGEBRAIC not in db.category_dict
->>>>>>> b3481758
+        