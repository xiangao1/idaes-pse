# -*- coding: utf-8 -*-
##############################################################################
# Institute for the Design of Advanced Energy Systems Process Systems
# Engineering Framework (IDAES PSE Framework) Copyright (c) 2018-2019, by the
# software owners: The Regents of the University of California, through
# Lawrence Berkeley National Laboratory,  National Technology & Engineering
# Solutions of Sandia, LLC, Carnegie Mellon University, West Virginia
# University Research Corporation, et al. All rights reserved.
#
# Please see the files COPYRIGHT.txt and LICENSE.txt for full copyright and
# license information, respectively. Both files are also available online
# at the URL "https://github.com/IDAES/idaes-pse".
##############################################################################
"""
A module of helper functions for working with flattened DAE models.
"""

from pyomo.environ import (Block, Constraint, Var, TerminationCondition,
        SolverFactory, Objective, NonNegativeReals, Reals, 
        TransformationFactory)
from pyomo.common.collections import ComponentSet, ComponentMap
from pyomo.dae import ContinuousSet, DerivativeVar
from pyomo.dae.flatten import flatten_dae_components
from pyomo.dae.set_utils import is_in_block_indexed_by
from pyomo.core.expr.visitor import identify_variables
from pyomo.core.base.constraint import _ConstraintData
from pyomo.core.base.block import _BlockData
from pyomo.core.base.var import _GeneralVarData
from pyomo.core.base.component import ComponentUID
from pyomo.core.base.set import SortedSimpleSet, OrderedSimpleSet
from pyomo.opt.solver import SystemCallSolver

from idaes.core import FlowsheetBlock
from idaes.core.util.model_statistics import degrees_of_freedom
from idaes.core.util.dyn_utils import (get_activity_dict, 
                                       deactivate_model_at,
                                       path_from_block, 
                                       find_comp_in_block_at_time, 
                                       get_implicit_index_of_set,
                                       get_fixed_dict, 
                                       deactivate_constraints_unindexed_by, 
                                       find_comp_in_block)
from idaes.core.util.initialization import initialize_by_time_element
from idaes.apps.caprese.common.config import VariableCategory, NoiseBoundOption
import idaes.logger as idaeslog

from collections import OrderedDict, namedtuple
import os
import random
import time as timemodule
import enum
import json
import pdb

__author__ = "Robert Parker and David Thierry"


# TODO: clean up this file - add license, remove solver_available
# See if ipopt is available and set up solver
solver_available = SolverFactory('ipopt').available()
if solver_available:
    solver = SolverFactory('ipopt')
    solver.options = {'tol': 1e-6,
                      'mu_init': 1e-8,
                      'bound_push': 1e-8,
                      'halt_on_ampl_error': 'yes'}
else:
    solver = None


class CachedVarsContext(object):
    def __init__(self, varlist, nvars, tlist):
        if type(tlist) is not list:
            tlist = [tlist]
        self.n_t = len(tlist)
        self.vars = varlist
        self.nvars = nvars
        self.tlist = tlist
        self.cache = [[None for j in range(self.n_t)] 
                for i in range(self.nvars)]

    def __enter__(self):
        for i in range(self.nvars):
            for j, t in enumerate(self.tlist):
                self.cache[i][j] = self.vars[i][t].value
        return self

    def __exit__(self, a, b, c):
        for i in range(self.nvars):
            for j, t in enumerate(self.tlist):
                self.vars[i][t].set_value(self.cache[i][j])


# NMPC Var could inherit from "DAE Var" - just add setpoint
# Inherit from Var? Advantage is that it could behave like Var
# fix(), setub() etc.
# Don't want to duplicate the VarData though - i.e. have them show
# up twice in component_data_objects
class NMPCVar(object):
    def __init__(self, _slice, category):
        self.timeslice = _slice
        # ^ _data dict: t -> vardata
        self.setpoint = None
        self.bounds = (None, None)
        self.category = category
        self.is_initial_condition = False


class NMPCVarGroup(object):
    # This is basically just an IndexedVar
    # TODO: Create a ctype that inherits from IndexedVar
    def __init__(self, varlist, index_set, is_scalar=False):
        if type(varlist) is not list:
            raise TypeError(
                    'varlist argument must be a list')

        self.n_vars = len(varlist)
        self.varlist = varlist
        self.is_scalar = is_scalar
        if is_scalar:
            if index_set is not None:
                print('Warning. index_set provided for a list of scalars. '
                      'Setting to None.')
            self.index_set = None
            self.t0 = None
        else:
            self.index_set = self.validate_index_set(index_set)
            self.t0 = self.index_set.first()

        self.lb = self.n_vars*[None]
        self.ub = self.n_vars*[None]
        self.setpoint = self.n_vars*[None]
        self.reference = self.n_vars*[None]
        self.weights = self.n_vars*[None]
        # Can I get time set here? From an element (slice) of varlist
        # Complicated by the fact that varlist could be scalar_vars

    def __iter__(self):
        for var in self.varlist:
            yield var

    def __len__(self):
        return self.n_vars

    def __getitem__(self, i):
        return self.varlist[i]

    def validate_index_set(self, index_set):
        for var in self.varlist:
            # Hack so this doesn't fail for dicts that act as wrappers around
            # steady state model variables.
            # Should be able remove when I stop using a steady state model.
            if type(var) is dict:
                continue
            # For lack of a better error message, just assert:
            assert var.index_set() is index_set
        return index_set

    def validate_index(self, i):
        if i >= self.n_vars:
            raise ValueError(
                'Var index %i out of range. n_vars = %i' %(i, self.n_vars))
        if self.n_vars == 0:
            raise ValueError(
                'Index %i is invalid for an empty NMPCVarGroup' % i)

    def set_setpoint(self, i, val):
        self.validate_index(i)
        self.setpoint[i] = val

    def set_ub(self, i, val):
        self.validate_index(i)
        self.ub[i] = val
        if self.is_scalar:
            self.varlist[i].setub(val)
        else:
            for t in self.index_set:
                self.varlist[i][t].setub(val)
            #self.varlist[i][:].setub(val)
            # Reverted from using slices here as they don't work with
            # the steady model, which I (stupidly) store as dicts.
            # TODO: Change back one I get rid of steady model.

    def set_lb(self, i, val):
        self.validate_index(i)
        self.lb[i] = val
        if self.is_scalar:
            self.varlist[i].setlb(val)
        else:
            for t in self.index_set:
                self.varlist[i][t].setlb(val)
            #self.varlist[i][:].setlb(val)

    def set_domain(self, i, domain):
        self.validate_index(i)
        if self.is_scalar:
            self.varlist[i].domain = domain
        else:
            for t in self.index_set:
                self.varlist[i][t].domain = domain

    def set_value(self, i, val):
        self.validate_index(i)
        if self.is_scalar:
            self.varlist[i].set_value(val)
        else:
            for t in self.index_set:
                self.varlist[i][t].set_value(val)
            #self.varlist[i][:].set_value(val)

    def set_reference(self, i, val):
        self.validate_index(i)
        self.reference[i] = val

    def set_weight(self, i, val):
        self.validate_index(i)
        self.weights[i] = val


# This function is used as the domain for the user-provided
# list of inputs at time.first().
def validate_list_of_vardata(varlist):
    if not isinstance(varlist, list):
        raise TypeError('Not a list of VarData')
    for var in varlist:
        if not isinstance(var, _GeneralVarData):
            raise TypeError('Not a list of VarData')
    return varlist


def validate_list_of_vardata_value_tuples(varvaluelist):
    if not isinstance(varvaluelist, list):
        raise TypeError('Not a list')
    for item in varvaluelist:
        if not isinstance(item, tuple):
            raise TypeError('Item in list is not a tuple')
        if not len(item) == 2:
            raise ValueError('Tuple in list does not have correct length')
        if not isinstance(item[0], _GeneralVarData):
            raise TypeError('First entry is not a VarData')
        item = (item[0], float(item[1]))
    return varvaluelist


def validate_solver(solver):
    if type(solver) is str:
        solver = SolverFactory(solver)
    if not hasattr(solver, 'solve'):
        raise TypeError(
            'Solver does not implement solve method')
    return solver


class NMPCVarLocator(object):
    """
    Class for storing information used to locate a VarData object.
    Used because I want to allow the user to supply set-point in terms
    of any variables they want. I then need to find these variables in the
    proper container.
    """

    def __init__(self, category, group, location, is_ic=False, 
            is_measurement=False):
        """Constructor method. Assigns attributes based on arguments.

        Args:
            category : String describing a type of variable. Should be
                       something like 'differential' or 'algebraic'
            container : The list object that contains a VarData's
                        time slice.
            location : The index within the container where the variable
                       lives.
            is_ic : True if the variable is used as an initial condition.
        """
        # Should this class store the time index of the variable?
        # probably not (a. might not exist, b. should already be known)
        if category not in VariableCategory:
            raise TypeError(
            'category argument must be a valid VariableCategory enum item')
        self.category = category

        #if type(container) is not list:
        #    raise TypeError(
        #    'varlist argument must be a list')
        self.group = group

        if type(location) is not int:
            raise TypeError(
            'location argument must be an integer index')
        if location >= group.n_vars:
            raise ValueError(
            'location must be a valid index for the container') 
        self.location = location

        if type(is_ic) is not bool:
            raise TypeError(
                    'is_ic must be a bool')
        self.is_ic = is_ic

        if type(is_measurement) is not bool:
            raise TypeError(
                    'is_measurement must be a bool')
        self.is_measurement = is_measurement


def get_violated_bounds_at_time(group, timepoints, tolerance=1e-8):
    if type(timepoints) is not list:
        timepoints = [timepoints]
    violated = []
    for i, var in enumerate(group):
        ub = group.ub[i]
        lb = group.lb[i]
        if ub is not None:
            for t in timepoints:
                if var[t].value - ub > tolerance:
                    violated.append(var[t])
                    continue
        if lb is not None:
            for t in timepoints:
                if lb - var[t].value > tolerance:
                    violated.append(var[t])
                    continue
    return violated


def copy_weights(tgt_group, src_group):
    assert tgt_group.n_vars == src_group.n_vars
    for i in range(tgt_group.n_vars):
        tgt_group.set_weight(i, src_group.weights[i])


def copy_values_at_time(varlist_tgt, varlist_src, t_tgt, t_src):
    """Copies values from time-indexed variables in one list, at one point
    in time to another list, at another point in time

    Args:
        varlist_tgt : List containing variables whose values will be set
        varlist_src : List containing variables whose values will be copied
        t_tgt : Point in time, or list of points in time, at which 
                variable values will be copied over
        t_src : Point in time from which variable values will be copied

    """
    # Downside to passing varlists as arguments directly is that I can't
    # validate that time points are valid for each model's time set
    # without just trying to access the VarDatas
    # ^ This could be circumvented by passing vargroups, then accessing
    # the groups' index_set attributes
    assert len(varlist_tgt) == len(varlist_src)

    if not isinstance(t_tgt, list):
        t_tgt = [t_tgt]

    # TODO? This could be made more compact with vargroups...
    for src_slice, tgt_slice in zip(varlist_src, varlist_tgt):
        try:
            src_value = src_slice[t_src].value
        except KeyError:
            raise KeyError(
                f'{t_src} does not seem to be a valid time index '
                'for the source variables')

        for t in t_tgt:
            try:
                var_tgt = tgt_slice[t]
            except KeyError:
                raise KeyError(
                    f'{t} does not seem to be a valid time index '
                    'for the target variables')

            var_tgt.set_value(src_value)


def find_slices_in_model(tgt_model, tgt_time, src_model, src_time, 
        tgt_locator, src_slices):
    """
    Given list of time-only slices in a source model and dictionary mapping
    VarData ids to VarLocator objects, attempts to find each slice
    in the target model and returns a list of the found slices in the same 
    order. 

    Args:
        tgt_model : Model to search for time-slices
        src_model : Model containing the slices to search for
        src_slices : List of time-only slices of variables in the source
                     model

    Returns:
        List of time-only slices to same-named variables in the target 
        model
    """
    # src_slice -> src_vardata -> name/route -> tgt_vardata -> 
    # tgt_slice (via locator) -> append to list 
    # (need both models to find_comp_in_block, and to get some point
    # in time at which to access slices)
    t0_src = src_time.first()
    t0_tgt = tgt_time.first()
    tgt_slices = []
    for _slice in src_slices:
        init_var = _slice[t0_src]
        tgt_vardata = find_comp_in_block_at_time(tgt_model,
                                                 src_model,
                                                 init_var,
                                                 tgt_time,
                                                 t0_tgt)
        # This logic is bad because tgt_var might not be explicitly
        # time-indexed, or it may be indexed by things other than time
        #tgt_vardata = tgt_var[t0_tgt]

        try:
            # locator is now a ComponentMap and takes in componentdatas
            tgt_container = tgt_locator[tgt_vardata].group.varlist
        except KeyError:
            raise KeyError(
                'Locator does not seem to know about ' + 
                tgt_vardata.name)

        location = tgt_locator[tgt_vardata].location
        tgt_slices.append(tgt_container[location])
    return tgt_slices


def initialize_by_element_in_range(model, time, t_start, t_end, 
        time_linking_vars=[],
        dae_vars=[],
        max_linking_range=0,
        **kwargs):
    """Function for solving a square model, time element-by-time element,
    between specified start and end times.

    Args:
        model : Flowsheet model to solve
        t_start : Beginning of timespan over which to solve
        t_end : End of timespan over which to solve

    Kwargs:
        solver : Solver option used to solve portions of the square model
        outlvl : idaes.logger output level
    """
    # TODO: How to handle config arguments here? Should this function
    # be moved to be a method of NMPC? Have a module-level config?
    # CONFIG, KWARGS: handle these kwargs through config

    solver = kwargs.pop('solver', SolverFactory('ipopt'))
    outlvl = kwargs.pop('outlvl', idaeslog.NOTSET)
    init_log = idaeslog.getInitLogger('nmpc', outlvl)
    solver_log = idaeslog.getSolveLogger('nmpc', outlvl)
    solve_initial_conditions = kwargs.pop('solve_initial_conditions', False)

    #TODO: Move to docstring
    # Variables that will be fixed for time points outside the finite element
    # when constraints for a finite element are activated.
    # For a "normal" process, these should just be differential variables
    # (and maybe derivative variables). For a process with a (PID) controller,
    # these should also include variables used by the controller.
    # If these variables are not specified, 

    # Timespan over which these variables will be fixed, counting backwards
    # from the first time point in the finite element (which will always be
    # fixed)
    # Should I specify max_linking_range as an integer number of finite
    # elements, an integer number of time points, or a float in actual time
    # units? Go with latter for now.

    # TODO: Should I fix scalar vars? Intuition is that they should already
    # be fixed.

    assert t_start in time.get_finite_elements()
    assert t_end in time.get_finite_elements()
    #assert degrees_of_freedom(model) == 0
    # No need to check dof here as we will check right before each solve

    #dae_vars = kwargs.pop('dae_vars', [])
    if not dae_vars:
<<<<<<< HEAD
        scalar_vars, dae_vars = flatten_dae_components(model, time)
=======
        scalar_vars, dae_vars = flatten_dae_components(model, time, Var)
>>>>>>> c99382d7
        for var in scalar_vars:
            var.fix()
        deactivate_constraints_unindexed_by(model, time)

    ncp = time.get_discretization_info()['ncp']

    fe_in_range = [i for i, fe in enumerate(time.get_finite_elements())
                            if fe >= t_start and fe <= t_end]
    t_in_range = [t for t in time if t >= t_start and t <= t_end]

    fe_in_range.pop(0)
    n_fe_in_range = len(fe_in_range)

    was_originally_active = get_activity_dict(model)
    was_originally_fixed = get_fixed_dict(model)

    # Deactivate model
    if not solve_initial_conditions:
        time_list = [t for t in time]
        deactivated = deactivate_model_at(model, time, time_list,
                outlvl=idaeslog.ERROR)
    else:
        time_list = [t for t in time if t != time.first()]
        deactivated = deactivate_model_at(model, time, time_list,
                outlvl=idaeslog.ERROR)

        assert degrees_of_freedom(model) == 0
        with idaeslog.solver_log(solver_log, level=idaeslog.DEBUG) as slc:
            results = solver.solve(model, tee=slc.tee)
        if results.solver.termination_condition == TerminationCondition.optimal:
            pass
        else:
            raise ValueError(
                'Failed to solve for consisten initial conditions.'
                )

        deactivated[time.first()] = deactivate_model_at(model, time, 
                time.first(),
                outlvl=idaeslog.ERROR)[time.first()]

    # "Integration" loop
    for i in fe_in_range:
        t_prev = time[(i-1)*ncp+1]

        fe = [time[k] for k in range((i-1)*ncp+2, i*ncp+2)]

        con_list = []
        for t in fe:
            # These will be fixed vars in constraints at t
            # Probably not necessary to record at what t
            # they occur
            for comp in deactivated[t]:
                if was_originally_active[id(comp)]:
                   comp.activate()
                   if not time_linking_vars:
                       if isinstance(comp, _ConstraintData):
                           con_list.append(comp)
                       elif isinstance(comp, _BlockData):
                           # Active here should be independent of whether block
                           # was active
                           con_list.extend(
                               list(comp.component_data_objects(Constraint,
                                                                 active=True)))

        if not time_linking_vars:
            fixed_vars = []
            for con in con_list:
                for var in identify_variables(con.expr,
                                              include_fixed=False):
                    # use var_locator/ComponentMap to get index somehow
                    t_idx = get_implicit_index_of_set(var, time)
                    if t_idx is None:
                        assert not is_in_block_indexed_by(var, time)
                        continue
                    if t_idx <= t_prev:
                        fixed_vars.append(var)
                        var.fix()
        else:
            fixed_vars = []
            time_range = [t for t in time 
                          if t_prev - t <= max_linking_range
                          and t <= t_prev]
            time_range = [t_prev]
            for _slice in time_linking_vars:
                for t in time_range:
                    #if not _slice[t].fixed:
                    _slice[t].fix()
                    fixed_vars.append(_slice[t])

        # Here I assume that the only variables that can appear in 
        # constraints at a different (later) time index are derivatives
        # and differential variables (they do so in the discretization
        # equations) and that they only participate at t_prev.
        #
        # This is not the case for, say, PID controllers, in which case
        # I should pass in a list of "complicating variables," then fix
        # them at all time points outside the finite element.
        #
        # Alternative solution is to identify_variables in each constraint
        # that is activated and fix those belonging to a previous finite
        # element. (Should not encounter variables belonging to a future
        # finite element.)
        # ^ This option is easier, less efficient
        #
        # In either case need to record whether variable was previously fixed
        # so I know if I should unfix it or not.

        for t in fe:
            for _slice in dae_vars:
                if not _slice[t].fixed:
                    # Fixed DAE variables are time-dependent disturbances,
                    # whose values should not be altered by this function.
                    _slice[t].set_value(_slice[t_prev].value)

        assert degrees_of_freedom(model) == 0

        with idaeslog.solver_log(solver_log, level=idaeslog.DEBUG) as slc:
            results = solver.solve(model, tee=slc.tee)
        if results.solver.termination_condition == TerminationCondition.optimal:
            pass
        else:
            raise ValueError(
                'Failed to solve for finite element %s' %i
                )

        for t in fe:
            for comp in deactivated[t]:
                comp.deactivate()

        for var in fixed_vars:
            if not was_originally_fixed[id(var)]:
                var.unfix()

    for t in time:
        for comp in deactivated[t]:
            if was_originally_active[id(comp)]:
                comp.activate()

def get_violated_bounds(val, bounds):
    lower = bounds[0]
    upper = bounds[1]
    if upper is not None:
        if val > upper:
            return (upper, -1)
    if lower is not None:
        if val < lower:
            return (lower, 1)
    return (None, 0)

class MaxDiscardError(Exception):
    pass

def apply_noise(val_list, noise_params, noise_function):
    """
    Applies noise to each value in a list of values and returns the result.
    Noise is generated by a user-provided function that maps a value and 
    parameters to a random value. 
    """
    result = []
    for val, params in zip(val_list, noise_params):
        if type(params) is not tuple:
            # better be a scalar
            params = (params)
        result.append(noise_function(val, *params))
    return result

def apply_bounded_noise_discard(val, params, noise_function, bounds, 
        max_number_discards):
    i = 0
    while i <= max_number_discards:
        newval = noise_function(val, *params)

        violated_bound, direction = get_violated_bounds(newval, bounds)
        if violated_bound is None:
            return newval

    # NOTE: This is not the most useful place to raise such an error
    raise MaxDiscardError(
        'Max number of discards exceeded when applying noise.')

def apply_bounded_noise_push(val, params, noise_function, bounds,
        bound_push):
    newval = noise_function(val, *params)
    violated_bound, direction = get_violated_bounds(newval, bounds)
    if not violated_bound:
        return newval
    return violated_bound + bound_push*direction

def apply_bounded_noise_fail(val, params, noise_function, bounds):
    newval = noise_function(val, *params)
    violated_bound, direction = get_violated_bounds(newval, bounds)
    if violated_bound:
        raise RuntimeError(
            'Applying noise caused a bound to be violated')
    return newval

def apply_noise_with_bounds(val_list, noise_params, noise_function, bound_list,
        bound_option=NoiseBoundOption.DISCARD, max_number_discards=5,
        bound_push=1e-8):
    result = []
    for val, params, bounds in zip(val_list, noise_params, bound_list):
        if type(params) is not tuple:
            # better be a scalar
            # better check: if type(params) not in {sequence_types}...
            params = (params,)

        if bound_option == NoiseBoundOption.DISCARD:
            newval = apply_bounded_noise_discard(val, params, noise_function,
                    bounds, max_number_discards)
        elif bound_option == NoiseBoundOption.PUSH:
            newval = apply_bounded_noise_push(val, params, noise_function,
                    bounds, bound_push)
        elif bound_option == NoiseBoundOption.FAIL:
            newval = apply_bounded_noise_fail(val, params, noise_function, 
                    bounds)
        else:
            raise RuntimeError(
                'Bound violation option not recognized')

        result.append(newval)
    return result

def apply_noise_to_slices(slice_list, t, noise_params, noise_function,
        bound_option=NoiseBoundOption.DISCARD, max_number_discards=5,
        bound_push=1e-8):
    """
    Acts as a wrapper around apply_noise, with additional logic to handle the
    case where a variable's bound is violated.
    """
    val_list = [_slice[t].value for _slice in slice_list]
    bound_list = [(_slice[t].lb, _slice[t].ub) for _slice in slice_list]

    result = apply_noise_with_bounds(val_list, noise_params, noise_function,
            bound_list,
            bound_option=bound_option,
            max_number_discards=max_number_discards,
            bound_push=bound_push)
    return result

def apply_noise_at_time_points(var, points, params, noise_function,
        bounds=(None, None), bound_option=NoiseBoundOption.DISCARD, 
        max_number_discards=5, bound_push=1e-8):
    """
    TODO
    """
    params_type = type(params)
    points_type = type(points)
    sequence_types = {tuple, list}
    if params_type not in sequence_types:
        # better be a scalar
        params = (params,)
    if points_type not in sequence_types:
        points = [points]

    result = []
    for t in points:
        val = var[t].value
        if bound_option == NoiseBoundOption.DISCARD:
            newval = apply_bounded_noise_discard(val, params, noise_function,
                    bounds, max_number_discards)
        elif bound_option == NoiseBoundOption.PUSH:
            newval = apply_bounded_noise_push(val, params, noise_function,
                    bounds, bound_push)
        elif bound_option == NoiseBoundOption.FAIL:
            newval = apply_bounded_noise_fail(val, params, noise_function, 
                    bounds)
        else:
            raise RuntimeError(
                'Bound violation option not recognized')
        result.append(newval)
    return result

#InputRecord = namedtuple('InputRecord', ['start', 'end', 'value'])
#
#class InputHistory(list):
#    def __init__(self, sample_time=0, tolerance=1e-8):
#        self.sample_time = sample_time
#        self.tolerance = tolerance
#        super().__init__()
#
#    def append(self, record):
#        if not isinstance(record, InputRecord):
#            raise TypeError(
#                'Items of InputHistory must be instances of InputRecord')
#
#        if len(self) == 0:
#            super().append(record)
#        else:
#            last = self[-1]
#            if abs(record.start - last.end) > self.tolerance:
#                raise ValueError(
#                    'Appended record must start where the last '
#                    'record left off')
#            super().append(record)
#
#def search_history(history, low, high, val, tolerance=1e-8):
#    """
#    Binary search of an InputHistory array for a time value
#    """
#    if high >= low:
#        mid = (high + low) // 2
#        record = history[mid]
#        if (record.start + tolerance < val and val < record.end + tolerance):
#            # Want sample points to be included in their preceding interval
#            return mid
#
#        elif record.start + tolerance > val:
#            return search_history(history, low, mid-1, val, tolerance)
#
#        else:
#            return search_history(history, mid+1, high, val, tolerance)
#
#    else:
#        return None
#
#MeasurementRecord = namedtuple('MeasurementRecord', ['time_point', 'value'])
#
#class MeasurementHistory(list):
#    def __init__(self, name=None, tolerance=1e-8):
#        self.name = name
#        self.tolerance = tolerance
#        self.empty = True
#        super().__init__()
#
#    def last(self):
#        return self[-1]
#
#    def append(self, record):
#        if not isinstance(record, MeasurementRecord):
#            raise TypeError(
#                'Items of MeasurementHistory must be instances of '
#                'MeasurementRecord')
#
#        if self.empty:
#            super().append(record)
#            self.empty = False
#        else:
#            if (record.time_point < self.last().time_point + self.tolerance):
#                raise ValueError(
#                'Appended record must come after the last existing record. '
#                'Expected a time point after %s, got %s.'
#                % (self.last().time_point, record.time_point))
#            super().append(record)
#
#    def binary_search(self, low, high, t):
#        """
#        Binary search of a MeasurementHistory array for a time value
#        """
#        if high >= low:
#            mid = (high + low) // 2
#            record = self[mid]
#            if abs(record.time_point - t) <= self.tolerance:
#                return mid
#
#            elif t < record.time_point - self.tolerance:
#                return self.binary_search(low, mid-1, t)
#
#            else:
#                return self.binary_search(mid+1, high, t)
#
#        else:
#            return None
#
#    def find(self, t, low=0, high=None):
#        """
#        Returns the record at time point t, if one exists.
#        """
#        if high is None:
#            high = len(self)
#        index = self.binary_search(low, high, t)
#        if index is None:
#            return None
#        record = self[index]
#        return record
#
#
#def histories_from_json(filename):
#    with open(filename, 'r') as f:
#        obj = json.load(f)
#    histories = []
#    for meas_list in obj:
#        history = MeasurementHistory()
#        for data in meas_list:
#            record = MeasurementRecord(*data)
#            history.append(record)
#        histories.append(history)
#    return histories


def cuid_from_timeslice(_slice, time):
    """
    Args:
        _slice: A Reference to time-only slice whose CUID, with a wildcard
                in the time index's location, will be generated.
        time: Set that indexes _slice

    Returns:
        The ComponentUID constructed from the string described above
    """
    t0 = time.first()
    compdata = _slice[t0]
    return ComponentUID(compdata, wildcard_set=time)<|MERGE_RESOLUTION|>--- conflicted
+++ resolved
@@ -472,11 +472,7 @@
 
     #dae_vars = kwargs.pop('dae_vars', [])
     if not dae_vars:
-<<<<<<< HEAD
-        scalar_vars, dae_vars = flatten_dae_components(model, time)
-=======
-        scalar_vars, dae_vars = flatten_dae_components(model, time, Var)
->>>>>>> c99382d7
+        scalar_vars, dae_vars = flatten_dae_components(model, time, ctype=Var)
         for var in scalar_vars:
             var.fix()
         deactivate_constraints_unindexed_by(model, time)
