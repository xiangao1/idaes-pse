# -*- coding: utf-8 -*-
##############################################################################
# Institute for the Design of Advanced Energy Systems Process Systems
# Engineering Framework (IDAES PSE Framework) Copyright (c) 2018-2019, by the
# software owners: The Regents of the University of California, through
# Lawrence Berkeley National Laboratory,  National Technology & Engineering
# Solutions of Sandia, LLC, Carnegie Mellon University, West Virginia
# University Research Corporation, et al. All rights reserved.
#
# Please see the files COPYRIGHT.txt and LICENSE.txt for full copyright and
# license information, respectively. Both files are also available online
# at the URL "https://github.com/IDAES/idaes-pse".
##############################################################################
"""
Class for performing NMPC simulations of IDAES flowsheets
"""

import random
from pyomo.environ import (
        Block, 
        Constraint, 
        Var, 
        TerminationCondition,
        SolverFactory, 
        Objective, 
        NonNegativeReals, 
        Reals, 
        TransformationFactory, 
        Reference, 
        value,
<<<<<<< HEAD
        Suffix,
=======
        ComponentUID,
>>>>>>> b091c59c
        )
from pyomo.core.base.range import remainder
from pyomo.common.collections import ComponentMap
from pyomo.dae.initialization import (
        solve_consistent_initial_conditions,
        get_inconsistent_initial_conditions,
        )
<<<<<<< HEAD
from pyomo.dae.set_utils import deactivate_model_at
=======
from pyomo.util.slices import slice_component_along_sets
>>>>>>> b091c59c
from pyutilib.misc.config import ConfigDict, ConfigValue

from idaes.core import FlowsheetBlock
from idaes.core.util.model_statistics import (
        degrees_of_freedom, 
        activated_equalities_generator,
        )
from idaes.core.util.dyn_utils import (
        path_from_block, 
        find_comp_in_block, 
        find_comp_in_block_at_time,
        )
from idaes.apps.caprese.common.config import (
        ControlInitOption,
        ElementInitializationInputOption,
        TimeResolutionOption,
        ControlPenaltyType,
<<<<<<< HEAD
        VariableCategory,
        NoiseBoundOption,
        PlantHorizonType,
        )
from idaes.apps.caprese.util import (
        initialize_by_element_in_range,
        find_slices_in_model, 
        NMPCVarGroup, 
        NMPCVarLocator, 
        copy_values_at_time, 
        validate_list_of_vardata, 
        validate_list_of_vardata_value_tuples, 
        validate_solver,
        get_violated_bounds_at_time,
        cuid_from_timeslice,
        apply_noise_at_time_points,
        )
from idaes.apps.caprese.rolling import TimeList, VectorSeries
from idaes.apps.caprese.advanced_step import (
        AdvancedStepManager,
        K_AUG_SUFFIXES,
        )
from idaes.apps.caprese.base_class import DynamicBase
=======
        VariableCategory)
from idaes.apps.caprese.model import (
        DynamicBlock,
        )
from idaes.apps.caprese.controller import (
        ControllerBlock,
        )
>>>>>>> b091c59c
import idaes.logger as idaeslog

from collections import OrderedDict

__author__ = "Robert Parker and David Thierry"


<<<<<<< HEAD
class NMPCSim(DynamicBase):
    # TODO: A better name might be NMPCManager
    """
    Main class for NMPC simulations of Pyomo models.
    """
    # pyomo.common.config.add_docstring_list
    CONFIG = DynamicBase.CONFIG

    # TODO: How to document config values?
    CONFIG.declare(
            'control_init_option',
            ConfigValue(
                default=ControlInitOption.FROM_INITIAL_CONDITIONS,
                domain=ControlInitOption.from_enum_or_string,
                doc='Option for how to initialize the controller model'
                )
            )
    CONFIG.declare(
            'element_initialization_input_option',
            ConfigValue(
                default=ElementInitializationInputOption.SETPOINT,
                domain=ElementInitializationInputOption.from_enum_or_string,
                doc=('Option for how to fix inputs when initializing '
                    'by time element')
                )
            )
    CONFIG.declare(
            'time_resolution_option',
            ConfigValue(
                default=TimeResolutionOption.SAMPLE_POINTS,
                domain=TimeResolutionOption.from_enum_or_string,
                doc=('Option for specifying a time resolution in the '
                    'objective function')
                )
            )
    CONFIG.declare(
            'calculate_error',
            ConfigValue(
                default=True,
                domain=bool,
                doc=('Flag for whether or not to calculate set-point-error '
                    'when simulating plant')
                )
            )
    CONFIG.declare(
            'state_objective_weight_matrix_diagonal',
            ConfigValue(
                default=True,
                domain=bool,
                doc='Flag for whether state objective weights are diagonal'
                )
            )
    CONFIG.declare(
            'control_objective_weight_matrix_diagonal',
            ConfigValue(
                default=True,
                domain=bool,
                doc='Flag for whether control objective weights are diagonal'
                )
            )
    CONFIG.declare(
            'control_penalty_type',
            ConfigValue(
                default=ControlPenaltyType.ERROR,
                domain=ControlPenaltyType.from_enum_or_string,
                doc=('Type of control penalty that will be normed in '
                    'objective functions')
                )
            )
    # TODO: Should I combine these into one config argument, then just override
    # for each's function if they need to change?
    CONFIG.declare(
            'add_plant_noise',
            ConfigValue(
                default=True,
                domain=bool,
                doc='Flag for whether to add noise to state loaded from plant'
                )
            )
    CONFIG.declare(
            'add_input_noise',
            ConfigValue(
                default=True,
                domain=bool,
                doc=('Flag for whether to add noise to inputs injected '
                    'into plant')
                )
            )
    CONFIG.declare(
            'noise_weights',
            ConfigValue(
                default=[],
                domain=list,
                doc=('List of weights to override weights for variance '
                    'in noise function')
                )
            )
    # ^ TODO: Really this should be a list of vardata, value tuples
    CONFIG.declare(
            'max_noise_weight',
            ConfigValue(
                default=1e6,
                domain=float,
                doc='Maximum value by which noise variance can be weighted'
                )
            )
    CONFIG.declare(
            'noise_arguments',
            ConfigValue(
                default={},
                domain=dict,
                doc='Extra arguments for noise function')
            )
    CONFIG.declare(
            'noise_sigma_0',
            ConfigValue(
                default=0.05,
                domain=float,
                doc=('Nominal value of variance that will be scaled by weights '
                    'for each state')
                )
            )
    CONFIG.declare(
            'setpoint',
            ConfigValue(
                default=[],
                domain=validate_list_of_vardata_value_tuples,
                doc=('User-specified list of VarDatas and their corresponding '
                    'setpoints')
                )
            )
    CONFIG.declare('objective_weight_tolerance',
            ConfigValue(
                default=1e-6,
                domain=float,
                doc=('Minimum delta between nominal and set-point that will '
                    'be used to calculate objective function weights')
                )
            )
    CONFIG.declare('objective_weight_override',
            ConfigValue(
                default=[],
                domain=validate_list_of_vardata_value_tuples,
                doc=('User-specified objective weight values for given '
                    'variables that take precedence over calculated values')
                )
            )
    CONFIG.declare('objective_state_categories',
            ConfigValue(
                default=[VariableCategory.DIFFERENTIAL],
                domain=list,
                doc=('Variable categories that will be penalized as '
                    'states in the objective function'),
                )
            )
    CONFIG.declare('sample_time',
            ConfigValue(
                default=1,
                domain=float,
                doc='Time period over which inputs will be held'
                )
            )
    CONFIG.declare('inputs_at_t0',
            ConfigValue(
                default=[],
                domain=validate_list_of_vardata,
                doc=('List of VarData objects corresponding to the inputs '
                    'at time.first() in the plant model')
                )
            )
    CONFIG.declare('user_objective_name',
            ConfigValue(
                default='user_objective',
                domain=str,
                doc=('Name for the objective function created from the '
                    'set-point provided by the user')
                )
            )
    CONFIG.declare('full_state_objective_name',
            ConfigValue(
                default='tracking_objective',
                domain=str,
                doc=('Name for full-state objective function calculated '
                    'from that provided by the user')
                )
            )

    namespace_name = '_NMPC_NAMESPACE'

    namespace_name = '_NMPC_NAMESPACE'
    
    @classmethod
    def get_namespace_name(cls):
        return cls.namespace_name
    

    def __init__(self, plant_model=None, plant_time_set=None, 
        controller_model=None, controller_time_set=None, inputs_at_t0=None,
        sample_time=None, **kwargs):
        """Constructor method. Accepts plant and controller models needed for 
        NMPC simulation, as well as time sets (Pyomo Sets) in each model
        Inputs at the first time point in the plant model are also required.
        Models provided are added to the NMPCSim instance as attributes.
        This constructor solves for consistent initial conditions 
        in the plant and controller and performs categorization into lists of
        differential, derivative, algebraic, input, fixed, and scalar variables,
        which are added as attributes to a _NMPC_NAMESPACE Block on each model.

        Args:
            plant_model : Plant Pyomo model, NMPC of which will be 
                          simulated. Currently this must contain the entire 
                          timespan it is desired to simulate.
            plant_time_set : Set to treat as time in the plant model
            controller_model : Model to be used to calculate control inputs
                               for the plant. Control inputs in controller
                               must exist in the plant, and initial condition
                               variables in the plant must exist in the 
                               controller.
            controller_time_set : Set to treat as time in the controller model
            inputs_at_t0 : List of VarData objects containing the variables
                             to be treated as control inputs, at time.first().
            solver : Solver to be used for verification of consistent initial 
                     conditions, will also be used as the default solver if
                     another is not provided for initializing or solving the 
                     optimal control problem.
            outlvl : IDAES logger output level. Default is idaes.logger.INFO.
                     To see solver output, use idaes.logger.DEBUG.
            sample_time : Length of time each control input will be held for.
                          This must be an integer multiple of the (finite
                          element) discretization spacing in both the plant
                          and controller models. Default is to use the 
                          controller model's discretization spacing.

        """
        self.config = self.CONFIG(kwargs)
        super(NMPCSim, self).__init__(plant_model, plant_time_set,
                controller_model, controller_time_set, inputs_at_t0,
                **kwargs)

        # Should I provide solver and outlvl as explicit args here?
        self.config.sample_time = sample_time
        self.config.inputs_at_t0 = inputs_at_t0
        # Maybe include a kwarg for require_steady - if False, set-point is not
        # forced to be a steady state

        init_log = idaeslog.getInitLogger('nmpc', level=self.config.outlvl)

        # Only need to manipulate bounds of controller model. Assume the 
        # bounds in the plant model should remain in place for simulation.
        # (Should probably raise a warning if bounds are present...)
        for categ, vargroup in self.controller._NMPC_NAMESPACE.category_dict.items():
            self.set_bounds_from_initial(vargroup)
        # ^ This may be removed in favor of strip_bounds transformation

        # Validate inputs in the plant model and initial conditions
        # in the control model.
        # TODO: allow user to specify this if names don't match
        self.plant._NMPC_NAMESPACE.controller_ic_vars = find_slices_in_model(
                self.plant, self.plant_time,
                self.controller, self.controller_time,
                self.plant._NMPC_NAMESPACE.var_locator,
                self.controller._NMPC_NAMESPACE.ic_vars)
        self.controller._NMPC_NAMESPACE.plant_input_vars = find_slices_in_model(
                self.controller, self.controller_time,
                self.plant, self.plant_time,
                self.controller._NMPC_NAMESPACE.var_locator,
                self.plant._NMPC_NAMESPACE.input_vars.varlist)

        self.validate_fixedness(self.plant, self.controller)

        self.sample_time = self.config.sample_time

        plant_type = self.config.plant_horizon_type
        if plant_type == PlantHorizonType.FULL:
            self.validate_sample_time(self.sample_time, 
                    self.controller, self.plant)
        elif plant_type == PlantHorizonType.ROLLING:
            self.validate_sample_time(self.sample_time, self.controller)
            self.validate_rolling_horizon_plant()
        else:
            raise ValueError(
                'Plant horizon type %s not recognized' % plant_type)

        # Flag for whether controller has been initialized
        # by a previous solve
        self.controller_solved = False

        # Maps sample times in plant model to the normalized state error
        # This error will be defined by:
        # <(x_pred-x_meas), Q(x_pred-x_meas)>
        # where Q is the positive semi-definite matrix defining the norm
        # used in the objective function.
        #
        # Currently only diagonal matrices Q are supported, and values of None
        # are interpreted as zeros
        self.state_error = {}
        # Should I set state_error[0] = 0? Probably not, in case there is for
        # instance some measurement noise. 
        # Remember: Need to calculate weight matrices before populating this. 

        self.previous_plant_time = None
        self.current_plant_time = 0

    @classmethod
    def add_namespace_to(cls, model, time):
        """Adds the _NMPC_NAMESPACE block a model with a given time set.
        All necessary model-specific attributes, including constraints
        and objectives, will be added to this block.

        Args:
            model : Model to which to add the namespace
            time : Set to treat as time in the given model

        """
        name = '_NMPC_NAMESPACE'
        # Not _CAPRESE_NAMESPACE as I might want to add a similar 
        # namespace for MHE
        if hasattr(model, name):
            raise ValueError('%s already exists on model. Please fix this.'
                             % name)
        model.add_component(name, Block())
        super(NMPCSim, cls).add_namespace_to(model, time)
        # TODO: Should this method call _populate_namespace?
        # Otherwise this namespace doesn't have access to the get_time function.
        # Don't want to require that a model is categorized just to get_time,
        # which is what I'm doing right now, unless I call get_time on the base
        # namespace.

    def validate_sample_time(self, sample_time, *models, **kwargs):
        """Makes sure sample points, or integer multiple of sample time-offsets
        from time.first(), lie on finite element boundaries, and that the 
        horizon of each model is an integer multiple of sample time. Assembles 
        a list of sample points and a dictionary mapping sample points to the 
        number of finite elements in the preceding sampling period, and adds 
        them as attributes to _NMPC_NAMESPACE.

        Args:
            sample_time: Sample time to check
            models: List of flowsheet models to check

        """
        config = self.config(kwargs)
        tolerance = config.continuous_set_tolerance
        for model in models:
            time = model._NMPC_NAMESPACE.get_time()
            horizon_length = time.last() - time.first()

            # TODO: This should probably be a DAE utility
            min_spacing = horizon_length
            for t in time:
                if t == time.first():
                    continue
                prev = time.prev(t)
                if t - prev < min_spacing:
                    min_spacing = t - prev
            # Sanity check:
            assert min_spacing > 0
            # Required so only one point can satisfy equality to tolerance
            if tolerance >= min_spacing/2:
                raise ValueError(
                    'ContinuousSet tolerance is larger than half the minimum '
                    'spacing. An element of this set will not necessarily be '
                    'unique within this tolerance.')

            off_by = abs(remainder(horizon_length, sample_time))
            if off_by > tolerance:
                raise ValueError(
                    'Sampling time must be an integer divider of '
                    'horizon length within tolerance %f' % tolerance)
            n_samples = round(horizon_length/sample_time)
            model._NMPC_NAMESPACE.samples_per_horizon = n_samples

            finite_elements = time.get_finite_elements()

            sample_points = [time.first()]
            sample_no = 1
            fe_per = 0
            fe_per_sample_dict = {}
            for t in finite_elements:
                if t == time.first():
                    continue
                fe_per += 1
                time_since = t - time.first()
                sp = sample_no*sample_time
                diff = abs(sp-time_since)
                if diff < tolerance:
                    sample_points.append(t)
                    sample_no += 1
                    fe_per_sample_dict[sample_no] = fe_per
                    fe_per = 0
                if time_since > sp:
                    raise ValueError(
                            'Could not find a time point for the %ith '
                            'sample point' % sample_no)
            assert len(sample_points) == n_samples + 1
            model._NMPC_NAMESPACE.fe_per_sample = fe_per_sample_dict
            model._NMPC_NAMESPACE.sample_points = sample_points


    def validate_rolling_horizon_plant(self, **kwargs):
        config = self.config(kwargs)
        continuous_set_tolerance = config.continuous_set_tolerance
        plant = self.plant
        plant_time = self.plant_time
        namespace = getattr(plant, self.get_namespace_name())
        sample_time = self.sample_time
        t0 = plant_time.first()
        ts = t0 + sample_time
        s_index = plant_time.find_nearest_index(ts, continuous_set_tolerance)
        ts_plant = plant_time[s_index]
        if ts_plant is None:
            raise RuntimeError(
                'Could not find sample point %s in the plant' % ts)
        sample_points = [t0, ts_plant]
        namespace.sample_points = sample_points


    def validate_slices(self, tgt_model, src_model, src_time, src_slices):
        """
        Given list of time-only slices in a source model, attempts to find
        each of them in the target model and returns a list of the found 
        slices in the same order.
        Expects to find a var_locator ComponentMap attribute in the 
        _NMPC_NAMESPACE of the target model.

        Args:
            tgt_model : Model to search for time-slices
            src_model : Model containing the slices to search for
            src_slices : List of time-only slices of variables in the source
                         model

        Returns:
            List of time-only slices to same-named variables in the target 
            model
        """
        t0 = src_time.first()
        tgt_slices = []
        namespace = getattr(tgt_model, self.namespace_name)
        locator = namespace.var_locator
        for _slice in src_slices:
            init_vardata = _slice[t0]
            # FIXME
            # This assumes that t0 is a valid time point for the target
            # model, even it is taken from the source.
            # Should use find_comp_in_block_at_time, which essentially
            # does the work of constructing a CUID with wildcard, but
            # here is tied to the target model's time set.
            # A better validation method might be:
            #     src_comp -> cuid w/ wildcard -> target_comp...
            # this would still be the same amount of work/code in this
            # method. Would be nice to go straight from the source
            # Reference to the CUID, and from the CUID to the/a ref-
            # to-slice. cuid.to_reference() would be nice.
            tgt_vardata = find_comp_in_block(tgt_model, 
                                             src_model, 
                                             init_vardata)
            tgt_container = locator[tgt_vardata].group.varlist
            location = locator[tgt_vardata].location
            tgt_slices.append(tgt_container[location])
        return tgt_slices


    def validate_fixedness(self, *models):
        """
        Makes sure that assumptions regarding fixedness for different points
        in time are valid. Differential, algebraic, and derivative variables
        may be fixed only at t0, only if they are initial conditions.
        Fixed variables must be fixed at all points in time, except possibly
        initial conditions. 

        Expects to find "alg," "diff," "deriv," and "fixed" vars on each
        model's _NMPC_NAMESPACE, as well as a var_locator ComponentMap.

        Args:
            models: Models for which to validate fixedness

        """
        for model in models:
            time = model._NMPC_NAMESPACE.get_time()
            t0 = time.first()
            locator = model._NMPC_NAMESPACE.var_locator

            # Appropriate for this function to have categories specified
            for _slice in (model._NMPC_NAMESPACE.alg_vars.varlist + 
                           model._NMPC_NAMESPACE.diff_vars.varlist + 
                           model._NMPC_NAMESPACE.deriv_vars.varlist):
                var0 = _slice[t0]
                if locator[var0].is_ic:
                    assert var0.fixed
                    for t in time:
                        if t == t0:
                            continue
                        assert not _slice[t].fixed
                else:
                    for t in time:
                        assert not _slice[t].fixed

            for var in model._NMPC_NAMESPACE.fixed_vars.varlist:
                for t in time:
                    # Fixed vars, e.g. those used in boundary conditions,
                    # may "overlap" with initial conditions. It is up to the user
                    # to make sure model has appropriate number of degrees of
                    # freedom
                    if t == t0:
                        continue
                    assert var[t].fixed
                    

    def transfer_current_plant_state_to_controller(self, t_plant, **kwargs):
        """Transfers values of the initial condition variables at a specified
        time in the plant model to the initial time point of the controller
        model, adding noise if desired.

        Args:
            t_plant: Time point in plant model whose values will be transferred

        """
        # Would like to pass "noise_args" in as a bundle here. This can
        # probably be done with config blocks somehow.
        # TODO: allow specification of noise args
        config = self.config(kwargs)
        noise_sigma_0 = config.noise_sigma_0
        namespace = getattr(self.controller, self.get_namespace_name())

        time = self.controller_time
        t0 = time.first()

        measured_state = self.get_measured_plant_state(
                t_plant=t_plant, 
                base_noise_param=noise_sigma_0,
                **kwargs)

        for val, var in zip(measured_state, namespace.ic_vars):
            var[t0].set_value(val)

    def validate_plant_start_time(self, t_plant, **kwargs):
        config = self.config(kwargs)
        plant_type = config.plant_horizon_type
        if t_plant is None and plant_type == PlantHorizonType.FULL:
            raise ValueError(
                    'Plant time point must be specified if a full-horizon '
                    'plant model is used.')
        if plant_type == PlantHorizonType.ROLLING:
            t_plant = self.plant_time.first()
        return t_plant


    def get_measured_plant_state(self, t_plant=None, apply_noise=False,
            base_noise_param=0.05,
            **kwargs):
        """
        """
        # grab values out of plant's controller_ic_vars at specified time
        # ^ Could also access these values from a History-like data structure
        #   Or could get them from an MHE model
        # If specified, apply noise to these values
        # Return list of these values
        #
        # Want to apply noise independent of any model.
        config = self.config(kwargs)
        sample_time = self.sample_time
        noise_function = config.measurement_noise_function
        noise_bound_option = config.noise_bound_option
        max_number_discards = config.max_noise_bound_violations
        noise_bound_push = config.noise_bound_push
        cs_tolerance = config.continuous_set_tolerance
        plant_namespace = getattr(self.plant, self.get_namespace_name())
        controller_namespace = getattr(self.controller, 
                self.get_namespace_name())
        locator = controller_namespace.var_locator
        plant_time = plant_namespace.get_time()
        controller_time = controller_namespace.get_time()
        if t_plant is None:
            t_plant = plant_time.first() + sample_time
            plant_idx = plant_time.find_nearest_index(t_plant, cs_tolerance)
            t_plant = plant_time[plant_idx]

        if not apply_noise:
            return [var[t_plant].value for var in 
                    plant_namespace.controller_ic_vars]

        measured_state = []
        t0 = controller_time.first()
        for p_var, c_var in zip(plant_namespace.controller_ic_vars,
                controller_namespace.ic_vars):
            c_var0 = c_var[t0]
            info = locator[c_var0]
            group = info.group
            location = info.location
            bounds = (group.lb[location], group.ub[location])
            # TODO: This leaves no option for the user to override weights
            # with their own variance.
            weight = group.weights[location]
            noise_params = (base_noise_param/weight,)
            newval, = apply_noise_at_time_points(
                    p_var,
                    t_plant,
                    noise_params,
                    noise_function,
                    bounds=bounds,
                    bound_option=noise_bound_option,
                    max_number_discards=max_number_discards,
                    bound_push=noise_bound_push,
                    )
            measured_state.append(newval)
        return measured_state


    def shift_controller_initial_conditions(self, t_target=None, shift=None, 
            categories=[
                VariableCategory.DIFFERENTIAL,
                VariableCategory.ALGEBRAIC,
                VariableCategory.DERIVATIVE,
                VariableCategory.FIXED,
                VariableCategory.INPUT,
                ],
            **kwargs):
        """
        """
        config = self.config(kwargs)
        cs_tolerance = config.continuous_set_tolerance
        namespace = getattr(self.controller, self.get_namespace_name())
        category_dict = namespace.category_dict
        time = namespace.get_time()
        sample_time = self.sample_time
        if t_target is None:
            t_target = time.first()
        if shift is None:
            shift = sample_time
        t_source = t_target + shift
        source_idx = time.find_nearest_index(t_source, cs_tolerance)
        t_source = time[source_idx]

        for categ in categories:
            varlist = category_dict[categ].varlist
            copy_values_at_time(varlist, varlist, t_target, t_source)


    def inject_inputs_into(self, source, model, t_source, t_target, **kwargs):
        """
        Args:
            source: Inputs to copy. Should be a list of time-indexed Vars
            model: Model into which to copy inputs
            t_source: Time point at which to access inputs to copy
            t_target: Time point in model where inputs will be copied
        """
        # If source is a varlist:
        config = self.config(kwargs)
        cs_tolerance = config.continuous_set_tolerance
        namespace = getattr(model, self.get_namespace_name())
        time = namespace.get_time()
        sample_time = self.sample_time
        sample_end = t_target + sample_time
        end_idx = time.find_nearest_index(sample_end, cs_tolerance)
        sample_end = time[end_idx]
        sample = [t for t in time if t > t_target and t <= sample_end]
        
        copy_values_at_time(namespace.input_vars.varlist,
                source,
                sample,
                t_source)


    def inject_control_inputs_into_plant(self, t_plant=None,
            base_noise_param=0.05,
            **kwargs):
        """Injects input variables from the first sampling time in the 
        controller model to the sampling period in the plant model that
        starts at the specified time, adding noise if desired.

        Args:
            t_plant : First time point in plant model where inputs will be
                      applied.
            
        """
        config = self.config(kwargs)
        cs_tolerance = config.continuous_set_tolerance
        sample_time = self.config.sample_time
        plant_type = config.plant_horizon_type
        t_plant = self.validate_plant_start_time(t_plant,
                plant_horizon_type=plant_type)
        controller_namespace = getattr(self.controller, 
                self.get_namespace_name())
        c_time = controller_namespace.get_time()
        tc0 = c_time.first()
        c_locator = controller_namespace.var_locator
        plant_namespace = getattr(self.plant, self.get_namespace_name())
        p_time = plant_namespace.get_time()
        add_noise = config.add_input_noise

        # Send inputs to plant that were calculated for the end
        # of the first sample
        c_target = tc0 + sample_time
        c_index = c_time.find_nearest_index(c_target, cs_tolerance)
        t_controller = c_time[c_index]
        assert t_controller in c_time

        self.inject_inputs_into(controller_namespace.plant_input_vars, 
                self.plant, 
                t_controller, 
                t_plant, 
                **kwargs)

        if not add_noise:
            return
        # TODO: The following could be moved into an apply_noise
        # method that wraps apply_noise_at_time_points.

        noise_function = config.input_noise_function
        noise_bound_option = config.noise_bound_option
        max_number_discards = config.max_noise_bound_violations
        noise_bound_push = config.noise_bound_push
        # NOTE: here I have no option for user to override "noise weight"
        # with a variance. User should be able to provide an absolute
        # variance for each variable. These should /probably/ override the
        # objective weights

        # NOTE: This repeats some work done in inject_inputs_into
        #       I'll let it slide for now.
        p_target = t_plant + sample_time
        p_index = p_time.find_nearest_index(p_target, cs_tolerance)
        plant_sample_end = p_time[p_index]
        sample = [t for t in p_time if t > t_plant and t <= plant_sample_end]
        assert plant_sample_end in sample
        # len(plant_sample) should be ncp*nfe_per_sample, assuming the expected
        # sample_time is passed in

        for p_var, c_var in zip(plant_namespace.input_vars,
                controller_namespace.plant_input_vars):
            # Access the controller var's group and location
            c_vardata = c_var[t_controller]
            info = c_locator[c_vardata]
            group = info.group
            location = info.location
            bounds = (group.lb[location], group.ub[location])
            weight = group.weights[location]
            noise_params = (base_noise_param/weight,)
            newval, = apply_noise_at_time_points(
                    p_var,
                    t_plant,
                    noise_params,
                    noise_function,
                    bounds=bounds,
                    bound_option=noise_bound_option,
                    max_number_discards=max_number_discards,
                    bound_push=noise_bound_push,
                    )
            for t in sample:
                p_var[t].set_value(newval)


    def has_consistent_initial_conditions(self, model, **kwargs):
        """
        Finds constraints at time.first() that are violated by more than
        tolerance. Returns True if any are found.
        """
        # This will raise an error if any constraints at t0 cannot be
        # evaluated, i.e. contain a variable of value None.
        namespace = getattr(model, self.get_namespace_name())
        time = namespace.get_time()
        config = self.config(kwargs)
        tolerance = config.tolerance
        inconsistent = get_inconsistent_initial_conditions(
                model, 
                time, 
                tol=tolerance,
                suppress_warnings=True)
        return not inconsistent

    def solve_consistent_initial_conditions(self, model, **kwargs):
        """
        Uses pyomo.dae.initialization solve_consistent_initial_conditions
        function to solve for consistent initial conditions. Inputs are
        fixed at time.first() in attempt to eliminate degrees of freedom.
        """
        namespace = getattr(model, self.get_namespace_name())
        time = namespace.get_time()
        strip_bounds = kwargs.pop('strip_bounds', True)
        config = self.config(kwargs)
        outlvl = config.outlvl
        solver = config.solver
        solver_log = idaeslog.getSolveLogger('nmpc', level=outlvl)
        t0 = time.first()

        previously_fixed = ComponentMap()
        for var in namespace.input_vars:
            var0 = var[t0]
            previously_fixed[var0] = var0.fixed
            var0.fix()

        if strip_bounds:
            strip_var_bounds = TransformationFactory(
                                           'contrib.strip_var_bounds')
            strip_var_bounds.apply_to(model, reversible=True)

        with idaeslog.solver_log(solver_log, level=idaeslog.DEBUG) as slc:
            result = solve_consistent_initial_conditions(model, time, solver,
                    tee=slc.tee)

        if strip_bounds:
            strip_var_bounds.revert(model)

        for var, was_fixed in previously_fixed.items():
            if not was_fixed:
                var.unfix()

        return result


    def calculate_full_state_setpoint(self, 
            setpoint, 
            require_steady=True, 
            allow_inconsistent=True,
            **kwargs):
        """Given a user-defined setpoint, i.e. a list of VarData, value tuples,
        calculates a full-state setpoint to be used in the objective function
        of the dynamic optimization problem. This is done by solving a single-
        time point optimization problem with the user's setpoint in the 
        objective function.

        The solve is performed in the first time point blocks/constraints of the
        controller model. The procedure is:

            i. Check for inconsistent initial conditions. Warn user if found.
            ii. Populate controller setpoint attributes with user-defined 
                values.
            iii. Populate reference attributes with (now consistent) initial
                 conditions.
            iv. Calculate weights for variables specified.
            v. Add objective function based on these weights and setpoint
                 values.
            vi. Solve for setpoint.
            vii. Deactivate just-added objective function.

        Args:
            setpoint : List of VarData, value tuples to be used in the objective
                       function of the single-time point optimization problem
            require_steady : Bool telling whether or not to fix derivatives to
                             zero when performing optimization

        """
        config = self.config(kwargs)
        solver = config.solver
        outlvl = config.outlvl
        tolerance = config.tolerance
        init_log = idaeslog.getInitLogger('nmpc', outlvl)
        user_objective_name = config.user_objective_name

        controller = self.controller
        time = self.controller_time
        t0 = time.first()
        category_dict = controller._NMPC_NAMESPACE.category_dict
        locator = controller._NMPC_NAMESPACE.var_locator

        # User should have already solved for consistent initial conditions if
        # they want them.
        inconsistent = get_inconsistent_initial_conditions(
                controller, 
                time,
                tol=tolerance,
                suppress_warnings=True)
        if inconsistent:
            msg = ('Initial conditions are inconistent. Weights in the '
            'setpoint optimization problem may not be reasonable. Use the '
            'solve_consistent_initial_conditions before calling '
            'calculate_full_state_setpoint to remedy')
            if allow_inconsistent:
                init_log.warning(msg)
            else:
                raise RuntimeError(msg)

        # Categories of variables whose set point values will be added to controller
        # TODO: maybe this should be an argument
        categories = [VariableCategory.DIFFERENTIAL,
                      VariableCategory.ALGEBRAIC,
                      VariableCategory.DERIVATIVE,
                      VariableCategory.INPUT,
                      VariableCategory.SCALAR]
    
        # Clear any previous existing setpoint values in these variables
        for categ in categories:
            group = category_dict[categ]
            for i in range(group.n_vars):
                group.set_setpoint(i, None)

        # Populate appropriate setpoint values from argument
        for vardata, val in setpoint:
            info = locator[vardata]
            categ = info.category
            loc = info.location
            group = category_dict[categ]
            group.set_setpoint(loc, val)

        # Calculate objective weights for all variables.
        for categ, vargroup in category_dict.items():
            if categ == VariableCategory.SCALAR:
                for i, var in enumerate(vargroup):
                    vargroup.set_reference(i, var.value)
            else:
                for i, var in enumerate(vargroup):
                    vargroup.set_reference(i, var[t0].value)

        override = config.objective_weight_override
        tolerance = config.objective_weight_tolerance

        self.construct_objective_weights(
                controller,
                objective_weight_override=override,
                objective_weight_tolerance=tolerance,
                categories=[VariableCategory.DIFFERENTIAL,
                            VariableCategory.ALGEBRAIC,
                            VariableCategory.DERIVATIVE,
                            VariableCategory.INPUT])
                
        # Save user setpoint and weights as attributes of namespace
        # in case they are required later
        user_setpoint = []
        user_setpoint_vars = []
        user_sp_weights = []
        for var, val in setpoint:
            user_setpoint.append(val)
            user_setpoint_vars.append(var)
            loc = locator[var].location
            user_sp_weights.append(locator[var].group.weights[loc])
        controller._NMPC_NAMESPACE.user_setpoint_weights = user_sp_weights
        controller._NMPC_NAMESPACE.user_setpoint = user_setpoint
        controller._NMPC_NAMESPACE.user_setpoint_vars = user_setpoint_vars

        # Add an objective function that only involves variables at t0
        self.add_objective_function(controller,
                control_penalty_type=ControlPenaltyType.ERROR,
                name=user_objective_name,
                objective_state_categories=[
                    VariableCategory.DIFFERENTIAL,
                    VariableCategory.ALGEBRAIC,
                    ],
                time_resolution_option=TimeResolutionOption.INITIAL_POINT)
        temp_objective = getattr(controller._NMPC_NAMESPACE, user_objective_name)

        self.solve_setpoint(
                categories=categories,
                require_steady=require_steady,
                **kwargs)

        # Deactivate objective that was just created
        temp_objective.deactivate()

        # Transfer setpoint values and reset initial values
        for categ in categories:
            vargroup = category_dict[categ]
            if categ == VariableCategory.SCALAR:
                for i, var in enumerate(vargroup):
                    vargroup.set_setpoint(i, var.value)
                    var.set_value(vargroup.reference[i])
            else:
                for i, var in enumerate(vargroup):
                    vargroup.set_setpoint(i, var[t0].value)
                    var[t0].set_value(vargroup.reference[i])


    def solve_setpoint(self, 
            categories = [VariableCategory.DIFFERENTIAL,
                          VariableCategory.ALGEBRAIC,
                          VariableCategory.DERIVATIVE,
                          VariableCategory.INPUT,
                          VariableCategory.SCALAR],
            require_steady=True,    
            **kwargs):
        config = self.config(kwargs)
        solver = config.solver
        outlvl = config.outlvl
        init_log = idaeslog.getInitLogger('nmpc', outlvl)
        solver_log = idaeslog.getSolveLogger('nmpc', outlvl)
        controller = self.controller
        time = self.controller_time
        t0 = time.first()
        namespace = getattr(controller, self.namespace_name)
        category_dict = namespace.category_dict

        was_originally_active = ComponentMap([(comp, comp.active) for comp in 
                controller.component_data_objects((Constraint, Block))])
        non_initial_time = list(time)[1:]
        deactivated = deactivate_model_at(controller, time, non_initial_time, outlvl)
        was_fixed = ComponentMap()

        # Fix/unfix variables as appropriate
        # Order matters here. If a derivative is used as an IC, we still want
        # it to be fixed if steady state is required.
        for var in namespace.ic_vars:
            var[t0].unfix()
        for var in category_dict[VariableCategory.INPUT]:
            was_fixed[var[t0]] = var[t0].fixed
            var[t0].unfix()
        if require_steady == True:
            for var in category_dict[VariableCategory.DERIVATIVE]:
                var[t0].fix(0.0)

        # Solve single-time point optimization problem
        dof = degrees_of_freedom(controller)
        if require_steady:
            assert dof == namespace.n_input_vars
        else:
            assert dof == namespace.n_input_vars + namespace.n_diff_vars
        init_log.info('Solving for full-state setpoint values')
        with idaeslog.solver_log(solver_log, level=idaeslog.DEBUG) as slc:
            results = solver.solve(controller, tee=slc.tee)
        if results.solver.termination_condition == TerminationCondition.optimal:
            init_log.info(
                    'Successfully solved for full state setpoint values')
        else:
            msg = 'Failed to solve for full state setpoint values'
            init_log.error(msg)
            raise RuntimeError(msg)

        # Revert changes. Again, order matters
        if require_steady == True:
            for var in category_dict[VariableCategory.DERIVATIVE]:
                var[t0].unfix()
        for var in controller._NMPC_NAMESPACE.ic_vars:
            var[t0].fix()

        # Reactivate components that were deactivated
        for t, complist in deactivated.items():
            for comp in complist:
                if was_originally_active[comp]:
                    comp.activate()

        # Fix inputs that were originally fixed
        for var in category_dict[VariableCategory.INPUT]:
            if was_fixed[var[t0]]:
                var[t0].fix()


    def add_setpoint_to_controller(self, objective_name='tracking_objective',
            **kwargs):
        """User-facing function for the addition of a setpoint to the 
        controller. Assumes the controller model's setpoint attributes have
        been populated with desired values. This function first calculates
        weights, then adds an objective function based on those weights 
        and existing setpoint values.

        Args:
            objective_name : Name to use for the objective function added
        """
        # TODO: allow user to specify a steady state to use without having
        # called create_steady_state_setpoint
        config = self.config(kwargs)
        weight_override = config.objective_weight_override
        weight_tolerance = config.objective_weight_tolerance
        objective_state_categories = config.objective_state_categories
        time_resolution_option = config.time_resolution_option
        outlvl = config.outlvl
        #objective_name = config.full_state_objective_name

        self.construct_objective_weights(self.controller,
                objective_weight_override=weight_override,
                objective_weight_tolerance=weight_tolerance,
                categories=[
                    VariableCategory.DIFFERENTIAL,
                    VariableCategory.ALGEBRAIC,
                    VariableCategory.DERIVATIVE,
                    VariableCategory.INPUT,
                    ])

        # TODO: set point changes.
        self.add_objective_function(self.controller,
#                control_penalty_type=ControlPenaltyType.ACTION,
# NOTE: Leaving this commented here in case this breaks something
                control_penalty_type=config.control_penalty_type,    
                objective_state_categories=objective_state_categories,
                time_resolution_option=time_resolution_option,
                name=objective_name)


    def set_reference_values_from_initial(self, vargroup, t0=None):
        """Sets the values in the reference list of an NMPCVarGroup from the
        values of the group's variables at t0

        Args:
            vargroup : NMPCVarGroup instance whose reference values to set
            t0 : Point in time at which variable values will be used to set
                 reference values

        """
        if vargroup.is_scalar:
            raise ValueError(
                'No way to get initial conditions for a scalar component')
        else:
            if t0 is None:
                t0 = vargroup.t0
        for i in range(vargroup.n_vars):
            vargroup.reference[i] = vargroup.varlist[i][t0].value


    def construct_objective_weights(self, model,
            categories=[VariableCategory.DIFFERENTIAL,
                        VariableCategory.ALGEBRAIC,
                        VariableCategory.DERIVATIVE,
                        VariableCategory.INPUT], 
            **kwargs):
        """Constructs the objective weight values for the specified variable
        categories of a specified model. Weights are calculated for each 
        variable in each group by taking the difference between the initial
        value and the setpoint value, making sure it is above a tolerance,
        and taking its reciprocal. Weights can be overridden by a list
        of VarData, value tuples passed in as the "objective_weight_override"
        config argument.

        Args:
            model : Model whose variables will be accessed to calculate weights,
                    and whose weight attributes will be set.
            categories : List of VariableCategory enum items for which to 
                         calculate weights. Default is DIFFERENTIAL, ALGEBRAIC,
                         DERIVATIVE, and INPUT

        """
        config = self.config(kwargs)
        override = config.objective_weight_override
        tol = config.objective_weight_tolerance

        # Variables to override must be VarData objects in the model
        # for whose objective function we are calculating weights
        category_dict = model._NMPC_NAMESPACE.category_dict
        
        weights_to_override = {}
        for ow_tpl in override:
            locator = model._NMPC_NAMESPACE.var_locator[ow_tpl[0]]
            weights_to_override[(locator.category, locator.location)] = \
                    ow_tpl[1]

        # Given a vardata here, need to know its location so I know which
        # weight to override

        # Attempt to construct weight for each type of setpoint

        for categ in categories:
            vargroup = category_dict[categ]
            reference = vargroup.reference
            setpoint = vargroup.setpoint
            weights = vargroup.weights
            # construct the diagonal matrix (list).
            for loc, sp_value in enumerate(setpoint):
    
                # This assumes the vardata in sp is the same one
                # provided by the user. But these could differ by time
                # index...
                # Need to check by location, category here
                if (categ, loc) in weights_to_override:
                    weights[loc] = weights_to_override[categ, loc]
                    continue
    
                # If value is None, but variable was provided as override,
                # weight can still be non-None. This is okay.
                if sp_value is None or reference[loc] is None:
                    weights[loc] = None
                    continue
    
                diff = abs(reference[loc] - sp_value)
                if diff > tol:
                    weight = 1./diff
                else:
                    weight = 1./tol
                weights[loc] = weight
    

    def add_objective_function(self, model, name='objective', state_weight=1,
            control_weight=1, **kwargs):
        """Adds an objective function based on already calculated weights
        and setpoint values to the _NMPC_NAMESPACE of a model.

        Args:
            model : Model to which to add objective function
            name : Name of objective function to add
            state_weight : Additional weight factor to apply to each state
                           term in the objective function. Intended for a user
                           that wants to weigh states and controls differently
            control_weight : Addtional weight factor to apply to each control
                             term in the objective function. Intended for a user
                             that wants to weigh states and controls differently

        """
        config = self.config(kwargs)
        outlvl = config.outlvl
        init_log = idaeslog.getInitLogger('nmpc', level=outlvl)
        time_resolution = config.time_resolution_option
        state_categories = config.objective_state_categories

        # Q and R are p.s.d. matrices that weigh the state and
        # control norms in the objective function
        Q_diagonal = config.state_objective_weight_matrix_diagonal
        R_diagonal = config.control_objective_weight_matrix_diagonal

        # User may want to penalize control action, i.e. ||u_i - u_{i-1}||,
        # or control error (from set point), i.e. ||u_i - u*||
        # Valid values are ACTION or ERROR
        control_penalty_type = config.control_penalty_type
        if not (control_penalty_type == ControlPenaltyType.ERROR or
                control_penalty_type == ControlPenaltyType.ACTION or
                control_penalty_type == ControlPenaltyType.NONE):
            raise ValueError(
                "control_penalty_type argument must be 'ACTION' or 'ERROR'")

        if not Q_diagonal or not R_diagonal:
            raise NotImplementedError('Q and R must be diagonal for now.')
        
        category_dict = model._NMPC_NAMESPACE.category_dict 
        states = []
        Q_entries = []
        sp_states = []
        for categ in state_categories:
            if (categ == VariableCategory.INPUT and 
                control_penalty_type != ControlPenaltyType.NONE):
                raise ValueError(
        '''INPUT variable cannot be penalized as both states and controls.
        Either set control_penalty_type to ControlPenaltyType.NONE or
        omit VariableCategory.INPUT from objective_state_categories.'''
        )
            vargroup = category_dict[categ]
            states += vargroup.varlist
            Q_entries += vargroup.weights
            sp_states += vargroup.setpoint

        input_group = category_dict[VariableCategory.INPUT]
        controls = input_group.varlist
        R_entries = input_group.weights
        sp_controls = input_group.setpoint

        mod_time = model._NMPC_NAMESPACE.get_time()
        t0 = mod_time.first()
        # NOTE: t0 is now omitted from objective function, unless
        # INITIAL_POINT option is used
        if time_resolution == TimeResolutionOption.COLLOCATION_POINTS:
            time = [t for t in mod_time if t != mod_time.first()]
        if time_resolution == TimeResolutionOption.FINITE_ELEMENTS:
            time = [t for t in mod_time.get_finite_elements() 
                    if t != mod_time.first()]
        if time_resolution == TimeResolutionOption.SAMPLE_POINTS:
            sample_time = self.sample_time
            time = [t for t in model._NMPC_NAMESPACE.sample_points
                    if t != mod_time.first()]
        if time_resolution == TimeResolutionOption.INITIAL_POINT:
            time = [t0]

        state_term = sum(Q_entries[i]*(states[i][t] - sp_states[i])**2
                for i in range(len(states)) if (Q_entries[i] is not None
                                            and sp_states[i] is not None)
                         for t in time)
        # TODO: With what time resolution should states/controls be penalized?
        #       I think they should be penalized every sample point

        if control_penalty_type == ControlPenaltyType.ERROR:
            control_term = sum(R_entries[i]*(controls[i][t] - sp_controls[i])**2
                    for i in range(len(controls)) if (R_entries[i] is not None
                                                and sp_controls[i] is not None)
                                                for t in time)
        elif control_penalty_type == ControlPenaltyType.ACTION:
            # Override time list to be the list of sample points,
            # as these are the only points control action can be 
            # nonzero
            action_time = model._NMPC_NAMESPACE.sample_points[1:]
            time_len = len(action_time)
            if time_len == 1:
                init_log.warning(
                        'Warning: Control action penalty specfied '
                        'for a model with a single time point.'
                        'Control term in objective function will be empty.')
            control_term = sum(
                    R_entries[i]*(controls[i][action_time[k]] - 
                    controls[i][action_time[k-1]])**2
                    for i in range(len(controls)) 
                    if (R_entries[i] is not None
                    and sp_controls[i] is not None)
                    for k in range(1, time_len)
                    )
        elif control_penalty_type == ControlPenaltyType.NONE:
            control_term = 0
            # Note: This term is only non-zero at the boundary between sampling
            # times. Could use this info to make the expression more compact

        obj_expr = state_term + control_term

        # TODO: Deactivate existing objectives
        obj = Objective(expr=obj_expr)
        model._NMPC_NAMESPACE.add_component(name, obj)


    def set_bounds_from_initial(self, vargroup):
        """
        Builds lists of lower bound, upper bound tuples as attributes of the 
        input model, based on the current bounds (and domains) of
        differential, algebraic, and input variables.

        Args:
            model : Model whose variables will be checked for bounds.

        """
        # TODO: This should probably be a method of NMPCVarGroup
        varlist = vargroup.varlist
        if not vargroup.is_scalar:
            t0 = vargroup.index_set.first()
        for i, var in enumerate(varlist):
            if not vargroup.is_scalar:
                # Just assume these (t0) are the bounds/domain I want
                lb = var[t0].lb
                ub = var[t0].ub
                domain = var[t0].domain
            else:
                lb = var.lb
                ub = var.ub
                domain = var.domain
            if (domain == NonNegativeReals and lb is None):
                lb = 0
            elif (domain == NonNegativeReals and lb < 0):
                lb = 0
            vargroup.set_lb(i, lb)
            vargroup.set_ub(i, ub)


    def constrain_control_inputs_piecewise_constant(self,
            **kwargs):
        """Function to add piecewise constant (PWC) constraints to controller
        model. Requires model's _NMPC_NAMESPACE to know about input vars
        and to have as an attribute a sample points list.

        """
        config = self.config(kwargs)
        sample_time = config.sample_time
        outlvl = config.outlvl
        init_log = idaeslog.getInitLogger('nmpc', outlvl)
        init_log.info('Adding piecewise-constant constraints')

        model = self.controller

        # If sample_time is overwritten here, assume that the 
        # provided sample_time should be used going forward
        # (in input injection, plant simulation, and controller initialization)
        if sample_time != self.config.sample_time:
            self.validate_sample_time(sample_time, 
                    self.controller, self.plant)
            self.config.sample_time = sample_time

        time = model._NMPC_NAMESPACE.get_time()

        # This rule will not be picklable as it is not declared
        # at module namespace
        # Can access sample_time as attribute of namespace block,
        # then rule can be located outside of class
        input_indices = [i for i in range(model._NMPC_NAMESPACE.input_vars.n_vars)]
        def pwc_rule(ns, t, i):
            # Unless t is at the boundary of a sample, require
            # input[t] == input[t_next]
            time = ns.get_time()
            if t in ns.sample_points or t == time.first():
                return Constraint.Skip
            t_next = time.next(t)
            inputs = ns.input_vars.varlist
            _slice = inputs[i]
            return _slice[t_next] == _slice[t]

        name = 'pwc_constraint'
        pwc_constraint = Constraint(time, input_indices, 
                rule=pwc_rule)
        model._NMPC_NAMESPACE.add_component(name, pwc_constraint)

        pwc_constraint_list = [Reference(pwc_constraint[:, i])
                           for i in input_indices]
        model._NMPC_NAMESPACE.pwc_constraint_list = pwc_constraint_list
        # TODO: at this point, make sure inputs are unfixed so that the model
        # is not over-constrained


    def initialize_control_problem(self, **kwargs):
        """Function to initialize the controller model before solving the
        optimal control problem. Possible strategies are to use the initial
        conditions, to perform a simulation, or to use the results of the 
        previous solve. Initialization from a previous (optimization)
        solve can only be done if an optimization solve has been performed
        since the last initialization. The strategy may be passed in as
        the control_init_option keyword (config) argument, otherwise the
        default will be used.

        """
        config = self.config(kwargs)
        strategy = config.control_init_option
        solver = config.solver

        input_type = config.element_initialization_input_option

        time = self.controller_time

        if strategy == ControlInitOption.FROM_PREVIOUS:
            self.initialize_from_previous_sample(self.controller, **kwargs)

        elif strategy == ControlInitOption.BY_TIME_ELEMENT:
            self.initialize_by_solving_elements(self.controller, self.controller_time,
                    input_type=input_type, **kwargs)

        elif strategy == ControlInitOption.FROM_INITIAL_CONDITIONS:
            self.initialize_from_initial_conditions(self.controller, **kwargs)

        elif strategy == ControlInitOption.SETPOINT:
            self.initialize_to_setpoint(self.controller, **kwargs)
        
        # Add check that initialization did not violate bounds/equalities?

        self.controller_solved = False


    def initialize_to_setpoint(self, 
            model, 
            categories=[
                VariableCategory.DIFFERENTIAL,
                VariableCategory.ALGEBRAIC,
                VariableCategory.DERIVATIVE,
                VariableCategory.INPUT,
                ],
            **kwargs):
        """ Initializes controller at non-initial time points to the 
        setpoint values of the unfixed, time-indexed variables.

        Args:
            model : Model to initialize
            categories : list of VariableCategory enum items that
                         will be initialized.
        """
        # TODO: test
        namespace = getattr(model, self.namespace_name)
        time = namespace.get_time()
        t0 = time.first()
        cat_dict = namespace.category_dict
        for cat in categories:
            group = cat_dict[cat]
            for _slice, sp in zip(group, group.setpoint):
                for t in time:
                    # This could be made more compact if I had slices
                    # with start and stop values...
                    if t == t0:
                        continue
                    # This will fail if sp is None.
                    # ~Shouldn't~ be the case for any of these variables
                    # though.
                    _slice[t].set_value(sp)


    def initialize_by_solving_elements(self, model, time,
            input_type=ElementInitializationInputOption.SETPOINT,
            objective_name='tracking_objective',
            **kwargs):
        """Initializes the controller model by solving (a square simulation
        for) each time element.

        Args:
            model : Model to initialize
            time : Set to treat as time
            input_type : ElementInitializationInputOption enum item 
                         telling how to fix the inputs for the simulation

        """
        config = self.config(kwargs)
        tol = config.tolerance
        outlvl = config.outlvl
        objective = getattr(model._NMPC_NAMESPACE, 
                            objective_name)
        namespace = model._NMPC_NAMESPACE

        # Strip bounds before simulation as square solves will be performed
        strip_controller_bounds = TransformationFactory(
                                      'contrib.strip_var_bounds')
        strip_controller_bounds.apply_to(model, reversible=True)

        input_vars = model._NMPC_NAMESPACE.input_vars
        if input_type == ElementInitializationInputOption.SETPOINT:
            for i, _slice in enumerate(input_vars.varlist):
                for t in time:
                    if t != time.first():
                        _slice[t].fix(input_vars.setpoint[i])
                    else:
                        _slice[t].fix()
        elif input_type == ElementInitializationInputOption.INITIAL:
            for i, _slice in enumerate(input_vars.varlist):
                t0 = time.first()
                for t in time:
                    _slice[t].fix(_slice[t0].value)
        else:
            raise ValueError('Unrecognized input option')
        # The above should ensure that all inputs are fixed and the 
        # model has no dof upon simulation

        # Deactivate objective function
        # Here I assume the name of the objective function.
        # TODO: ObjectiveType Enum and objective_dict
        objective.deactivate()
        model._NMPC_NAMESPACE.pwc_constraint.deactivate()

        initialize_by_element_in_range(self.controller, self.controller_time, 
                    time.first(), 
                    time.last(),
                    outlvl=outlvl,
                    dae_vars=self.controller._NMPC_NAMESPACE.dae_vars,
                    time_linking_variables=self.controller._NMPC_NAMESPACE.diff_vars)

        objective.activate()
        model._NMPC_NAMESPACE.pwc_constraint.activate()

        for _slice in self.controller._NMPC_NAMESPACE.input_vars:
            for t in time:
                if t != time.first():
                    # Don't want to unfix inputs at time.first()
                    _slice[t].unfix()

        strip_controller_bounds.revert(self.controller)

        timelist = list(time)
        for cat, group in namespace.category_dict.items():
            if (cat == VariableCategory.FIXED or cat == VariableCategory.INPUT
                    or cat == VariableCategory.SCALAR):
                continue
            violated = get_violated_bounds_at_time(group, timelist, tol)
            if violated:
                raise ValueError(
                    'Bounds violated after solving elements: %s'
                    % str(violated))


    def initialize_from_previous_sample(self, model,
            categories=[VariableCategory.DIFFERENTIAL,
                        VariableCategory.ALGEBRAIC,
                        VariableCategory.DERIVATIVE,
                        VariableCategory.INPUT],
            **kwargs):
        """Re-initializes values of variables in model to the values one 
        sampling time in the future. Values for the last sampling time are 
        currently set to values in the steady state model, assumed to be the 
        set point.

        Args:
            model : Flowsheet model to initialize
            categories : List of VariableCategory enum items to initialize.
                         Default contains DIFFERENTIAL, ALGEBRAIC, DERIVATIVE,
                         and INPUT

        """
        # Should only do this if controller is initialized
        # from a prior solve.
        if not self.controller_solved:
            raise RuntimeError(
                    'Cannot initialize from previous if the control '
                    'problem has not previously been solved.'
                    )

        config = self.config(kwargs)
        sample_time = config.sample_time
        tolerance = config.continuous_set_tolerance

        # TODO
        # Should initialize dual variables here too.

        time = model._NMPC_NAMESPACE.get_time()
        category_dict = model._NMPC_NAMESPACE.category_dict

        for categ in categories:
            varlist = category_dict[categ].varlist
            for i, _slice in enumerate(varlist):
                for t in time:
                    # If not in last sample:
                    if (time.last() - t) >= sample_time:
                        target = t + sample_time
                        next_idx = time.find_nearest_index(target, tolerance)
                        t_next = time[next_idx]
                        _slice[t].set_value(_slice[t_next].value)
                    else:
                        _slice[t].set_value(category_dict[categ].setpoint[i])


    def initialize_from_initial_conditions(self, model, 
            categories=[VariableCategory.DERIVATIVE,
                        VariableCategory.DIFFERENTIAL,
                        VariableCategory.ALGEBRAIC],
            **kwargs):
        """ 
        Set values of differential, algebraic, and derivative variables to
        their values at the initial conditions.
        An implicit assumption here is that the initial conditions are
        consistent.

        Args:
            model : Flowsheet model whose variables are initialized
            categories : List of VariableCategory enum items to 
                         initialize. Default contains DERIVATIVE, DIFFERENTIAL,
                         and ALGEBRAIC.

        """
        config = self.config(kwargs)
        time = model._NMPC_NAMESPACE.get_time()
        cat_dict = model._NMPC_NAMESPACE.category_dict
        for categ in categories:
            varlist = cat_dict[categ].varlist
            for v in varlist:
                v[:].set_value(v[0].value)

    
    def solve_control_problem(self, **kwargs):
        """Function for solving optimal control problem, which calculates
        control inputs for the plant.

        """
        config = self.config(kwargs)
        solver = config.solver
        outlvl = config.outlvl
        init_log = idaeslog.getInitLogger('nmpc', level=outlvl)
        s_log = idaeslog.getSolveLogger('nmpc', level=outlvl)

        time = self.controller_time
        for _slice in self.controller._NMPC_NAMESPACE.input_vars:
            for t in time:
                if t == time.first():
                    _slice[t].fix()
                else:
                    _slice[t].unfix()

        assert (degrees_of_freedom(self.controller) == 
                self.controller._NMPC_NAMESPACE.n_input_vars*
                (self.controller._NMPC_NAMESPACE.samples_per_horizon))

        with idaeslog.solver_log(s_log, idaeslog.DEBUG) as slc:
            results = solver.solve(self.controller, tee=slc.tee)
        if results.solver.termination_condition == TerminationCondition.optimal:
            init_log.info('Successfully solved optimal control problem')
            self.controller_solved = True
        else:
            msg = 'Failed to solve optimal control problem'
            init_log.error(msg)
            raise ValueError(msg)

    def add_k_aug_suffixes(self):
        controller = self.controller
        for name, direction in K_AUG_SUFFIXES:
            # TODO: any reason not to add these to the namespace?
            if not hasattr(controller, name):
                suffix = Suffix(direction=direction)
                controller.add_component(name, suffix)

    def prepare_advanced_step_controller(self):
        """
        TODO
        """
        # What are the "dof vars?" They are the measurements.
        # These should be defined and known by the controller,
        # but for now I will use the controller_ic_vars.
        controller = self.controller
        block = getattr(controller, self.namespace_name)
        time = block.get_time()
        index = time.first()
        wrt_vars = block.ic_vars
        self.add_k_aug_suffixes()
        self.advanced_step_manager = AdvancedStepManager(
                block,
                wrt_vars,
                index,
                )
        self.k_aug = SolverFactory('k_aug', executable='k_aug')
        self.k_aug.set_options({"dsdp_mode": ""})
        self.dot_driver = SolverFactory('dot_sens', executable='dot_sens')
        # TODO: Do I need to set any dot_driver options?
        for var in block.input_vars:
            # Populate k_aug suffix for dof vars.
            # (Which are actually the dependent vars from 
            # the perspective of the advanced step update.)
            controller.dof_v[var[index]] = 1

    def get_measurement_offset(self, measured_state):
        controller = self.controller
        namespace = getattr(controller, self.namespace_name)
        time = namespace.get_time()
        t0 = time.first()
        offset = [value(var[t0]) - measured_state[i] 
                for i, var in enumerate(namespace.ic_vars)]
        return offset

    def solve_advanced_step_control_problem(self, measured_state, **kwargs):
        """
        TODO
        """
        controller = self.controller
        namespace = getattr(controller, self.namespace_name)
        time = namespace.get_time()
        t0 = time.first()
        offset = self.get_measurement_offset(measured_state)
        for i in self.advanced_step_manager.block.wrt_set:
            # Populate k_aug suffix for measurement discrepancy.
            con = self.advanced_step_manager.block.wrt_constraint[i]
            controller.dcdp[con] = i+1 # offset[i]
            # Value of this suffix will be the column of this parameter
            # in the RHS matrix.
        with self.advanced_step_manager as as_manager:
            self.solve_control_problem(**kwargs)
            controller.ipopt_zL_in.update(controller.ipopt_zL_out)
            controller.ipopt_zU_in.update(controller.ipopt_zU_out)
            results = self.k_aug.solve(
                    controller,
                    tee=True,
                    symbolic_solver_labels=False,
                    )

    def perform_sensitivity_update(self, measured_state, **kwargs):
        """
        TODO
        """
        controller = self.controller
        namespace = getattr(controller, self.namespace_name)
        time = namespace.get_time()
        offset = get_measurement_offset(measured_state)
        for i in self.advanced_step_manager.block.wrt_set:
            con = self.advanced_step_manager.block.wrt_constraint[i]
            controller.npdp[con] = offset[i]
        with self.advanced_step_manager as as_manager:
            results = self.dot_driver.solve(
                    controller,
                    tee=True,
                    )

    def simulate_controller_sample(self, t_start, **kwargs):
        """
        """
        # get time points within sample
        # fix inputs at those values
        # apply strip bounds
        # deactivate pwc constraints
        # deactivate objective
        # simulate_over_range
        # activate objective
        # reactivate pwc constraints
        # revert strip bounds
        # unfix inputs
        # TODO: would be nice to have context managers for these things
        config = self.config(kwargs)
        sample_time = self.sample_time
        tolerance = config.tolerance
        cs_tolerance = config.continuous_set_tolerance
        solver = config.solver
        outlvl = config.outlvl
        objective_name = config.full_state_objective_name
        controller = self.controller
        time = self.controller_time
        namespace = getattr(controller, self.get_namespace_name())
        # TODO: allow multiple objectives to exist, have mechanism for telling
        # which should be active
        objective = getattr(namespace, objective_name)
        sample_points = namespace.sample_points
        sample_point_set = set(sample_points)
        sample_point_set.add(time.first())
        # ^ Should sample_points include time.first()?

        t_end = t_start + sample_time
        end_idx = time.find_nearest_index(t_end, cs_tolerance)
        t_end = time[end_idx]
        if (t_start not in sample_point_set or 
                t_end not in sample_point_set):
            raise ValueError(
                'Start and end of controller simulation must be sample points')
        sample = [t for t in time if t_start <= t and t <= t_end]

        for i, _slice in enumerate(namespace.input_vars):
            for t in sample:
                _slice[t].fix()
                if t not in sample_point_set:
                    namespace.pwc_constraint[t, i].deactivate()
        objective.deactivate()
        strip_bounds = TransformationFactory('contrib.strip_var_bounds')
        strip_bounds.apply_to(controller, reversible=True)

        time_linking_vars = (namespace.diff_vars.varlist + 
                             namespace.deriv_vars.varlist)
        time_indexed_vars = namespace.dae_vars
        initialize_by_element_in_range(
                controller,
                time,
                t_start,
                t_end,
                time_linking_vars=time_linking_vars,
                dae_vars=time_indexed_vars,
                solver=solver,
                outlvl=outlvl)

        strip_bounds.revert(controller)
        objective.activate()
        for group in [namespace.diff_vars, namespace.alg_vars]:
            violated = get_violated_bounds_at_time(group, sample, tolerance)
            if violated:
                raise ValueError(
                    'Bounds violated after solving elements: %s'
                    % str(violated))
            
        for i, _slice in enumerate(namespace.input_vars):
            for t in sample:
                _slice[t].unfix()
                if t not in sample_point_set:
                    namespace.pwc_constraint[t, i].activate()


    def simulate_plant(self, t_start=None, **kwargs):
        """Function for simulating plant model for one sampling period after
        inputs have been assigned from solve of controller model.

        Args:
            t_start : Beginning of timespan over which to simulate

        """
        config = self.config(kwargs)
        plant_type = config.plant_horizon_type
        t_start = self.validate_plant_start_time(t_start, 
                plant_horizon_type=plant_type)

        sample_time = self.config.sample_time
        # ^ Use self.config here, as I don't want user to override sample_time
        #   at this point. How to throw an error if they do? - use immutable param
        # TODO
        calculate_error = config.calculate_error
        outlvl = config.outlvl
        init_log = idaeslog.getInitLogger('nmpc', level=outlvl)
        tol = config.continuous_set_tolerance
        plant_time = self.plant_time

        t_end = t_start + sample_time 
        assert t_start in self.plant_time
        end_idx = self.plant_time.find_nearest_index(t_end, tol)
        t_end = plant_time[end_idx]
        assert t_end in self.plant_time

        initialize_by_element_in_range(self.plant, self.plant_time, t_start, t_end, 
                dae_vars=self.plant._NMPC_NAMESPACE.dae_vars, 
                time_linking_vars=self.plant._NMPC_NAMESPACE.diff_vars,
                outlvl=outlvl)

        # Store previous to help with construction of data series from plant.
        self.previous_plant_time = self.current_plant_time
        # This will have round off error. Should not use as an index.
        self.current_plant_time = self.current_plant_time + sample_time

        msg = ('Successfully simulated plant over the sampling period '
                'through ' + str(self.current_plant_time))
        init_log.info(msg)

        tc1 = self.controller_time.first() + sample_time

        if self.controller_solved and calculate_error:
            # This only works if plant and controller share differential 
            # variables
            # TODO: better way to calculate error when this is not the case
            self.state_error[t_end] = self.calculate_error_between_states(
                    self.controller, self.plant, tc1, t_end)

        # For each variable of interest to the user, save the value of the 
        # variable just simulated
        # Separate function append_history_from_plant?


    def cycle_plant(self, t_start=None, t_end=None, 
            categories=[
                VariableCategory.DIFFERENTIAL,
                VariableCategory.DERIVATIVE,
                VariableCategory.ALGEBRAIC,
                VariableCategory.INPUT,
                ],
            **kwargs):
        """
        Sets the values of plant variables at t_start to those at t_end.
        """
        # By default, copy fixed variables
        config = self.config(kwargs)
        cs_tolerance = config.continuous_set_tolerance
        plant = self.plant
        plant_time = self.plant_time
        namespace = getattr(plant, self.get_namespace_name())
        category_dict = namespace.category_dict
        sample_set = set(namespace.sample_points)
        sample_time = self.sample_time

        if t_start is None:
            t_start = plant_time.first()
        if t_end is None:
            t_end = t_start + sample_time
            end_idx = plant_time.find_nearest_index(t_end, cs_tolerance)
            t_end = plant_time[end_idx]
        for t in [t_start, t_end]:
            if t not in sample_set:
                raise ValueError(
                    'Can only cycle plant between sample points')

        for categ in categories:
            varlist = category_dict[categ].varlist
            copy_values_at_time(varlist, varlist, t_start, t_end)
            

    def extend_history_from_plant(self, history, t_start=None, t_end=None,
            **kwargs):
        config = self.config(kwargs)
        plant_type = config.plant_horizon_type
        cs_tolerance = config.continuous_set_tolerance
        t_start = self.validate_plant_start_time(t_start,
                plant_horizon_type=plant_type)
        plant = self.plant
        plant_time = self.plant_time
        t0 = plant_time.first()
        t_prev = self.previous_plant_time
        sample_time = self.sample_time

        t_start, t_end = self.validate_time_bounds(plant_time, t_start, t_end)
        time_list = [t for t in plant_time if t_start <= t and t <= t_end]
        real_time = [t_prev + (t - t_start) for t in time_list]
        # TODO: real time should probably just be offset from last time point
        # in the history, unless somebody really needs a "gap"

        data_list = []
        for cuid in history:
            for comp in cuid.list_components(plant.model()):
                break
            _slice = self.get_slice(plant, comp)
            data = [_slice[t].value for t in time_list]
            data_list.append(data)

        history.extend(real_time, data_list)
        return history


    def validate_time_bounds(self, time, t_start, t_end):
        cs_tolerance = self.config.continuous_set_tolerance
        sample_time = self.config.sample_time
        if t_start is None:
            t_start = time.first()
        else:
            start_idx = time.find_nearest_index(t_start, cs_tolerance)
            t_start = time[start_idx]
        if t_end is None:
            t_end = t_start + sample_time
        end_idx = time.find_nearest_index(t_end, cs_tolerance)
        t_end = time[end_idx]
        return t_start, t_end


    def get_slice(self, model, vardata):
        # Awkward that this method needs a model as an input
        # Should probably make it a method of some model container
        # class.
        namespace = getattr(model, self.namespace_name)
        var_locator = namespace.var_locator
        info = var_locator[vardata]
        group = info.group
        location = info.location
        _slice = group[location]
        return _slice


    def initialize_history_from_plant(self, t_start=None, t_end=None, 
            variables=[VariableCategory.DIFFERENTIAL, VariableCategory.INPUT],
            name=None,
            **kwargs):
        # TODO: case for None
        config = self.config(kwargs)
        cs_tolerance = config.continuous_set_tolerance
        time = self.plant_time
        t_prev = self.previous_plant_time
        t0 = time.first()
        namespace = getattr(self.plant, self.get_namespace_name())
        category_dict = namespace.category_dict

        t_start, t_end = self.validate_time_bounds(time, t_start, t_end)
        # Time points are added to history as offsets from time.first().
        # If t_start != time.first(), it is not obvious that this is correct.
        # If this were a method of some model container, that container would
        # need to know the model's current_time.
        time_list = [t for t in time if t_start <= t and t <= t_end]
        real_time = [t_prev + (t - t_start) for t in time_list]

        data = OrderedDict()
        for var in variables:
            if var in VariableCategory:
                category = var
                group = category_dict[category]
                # Extend the queue
                variables.extend(var[t0] for var in group)
                continue
            _slice = self.get_slice(self.plant, var)
            cuid = cuid_from_timeslice(_slice, time)
            data[cuid] = [_slice[t].value for t in time_list]

        history = VectorSeries(
                data=data,
                time=real_time,
                name=name,
                tolerance=cs_tolerance,
                )
        return history


    def initialize_input_history_from(self, model, t_start=None, t_end=None, 
            t_real=None,
            name=None,
            **kwargs):
        config = self.config(kwargs)
        cs_tolerance = config.continuous_set_tolerance
        namespace = getattr(model, self.namespace_name)
        time = namespace.get_time()
        t0 = time.first()
        sample_points = namespace.sample_points

        if t_real is None:
            t_real = self.previous_plant_time

        t_start, t_end = self.validate_time_bounds(time, t_start, t_end)
        if t0 not in sample_points:
            # TODO: Need to decide whether I want to include t0 in sample points.
            #       Probably should, but this is not the current behavior.
            sample_points = [t0] + sample_points
        time_list = [t for t in sample_points if t_start <= t and t <= t_end]
        real_time = [t_real + (t - t_start) for t in time_list]

        data = OrderedDict()
        # TODO: What if "input_vars" in plant and controller are not the same?
        for _slice in namespace.input_vars:
            cuid = cuid_from_timeslice(_slice, time)
            data[cuid] = [_slice[t].value for t in time_list]

        history = VectorSeries(
                data=data,
                time=real_time,
                name=name,
                tolerance=cs_tolerance,
                )
        return history


    def extend_input_history_from(self, history, model, t_start=None, 
            t_end=None,
            name=None,
            **kwargs):
        config = self.config(kwargs)
        cs_tolerance = config.continuous_set_tolerance
        namespace = getattr(model, self.namespace_name)
        time = namespace.get_time()
        t0 = time.first()
        sample_points = namespace.sample_points

        # Just offset from last existing time point.
        # Can relax this (allowing gaps) if there is demand.
        t_real = history.time[-1]

        t_start, t_end = self.validate_time_bounds(time, t_start, t_end)
        if t0 not in sample_points:
            sample_points = [t0] + sample_points
        time_list = [t for t in sample_points if t_start <= t and t <= t_end]
        real_time = [t_real + (t - t_start) for t in time_list]

        data_list = []
        for cuid in history:
            for comp in cuid.list_components(model.model()):
                break
            _slice = self.get_slice(model, comp)
            data = [_slice[t].value for t in time_list]
            data_list.append(data)
        history.extend(real_time, data_list)
        return history

    def calculate_error_between_states(self, mod1, mod2, t1, t2, 
            Q_matrix=[],
            categories=[VariableCategory.DIFFERENTIAL],
            **kwargs):
        """
        Calculates the normalized (by the weighting matrix already calculated)
        error between the differential variables in different models and at
        different points in time.

        Args:
            mod1 : First flowsheet model
            mod2 : Second flowsheet model (may be same as the first)
            t1 : Time point of interest in first model
            t2 : Time point of interest in second model
            Q_matrix : List of weights by which to weigh the error for
                       each state. Default is to use the same weights calculated
                       for the controller objective function.

        """
        config = self.config(kwargs)

        Q_diagonal = config.state_objective_weight_matrix_diagonal
        if not Q_diagonal:
            raise ValueError('Only diagonal weighting matrices are supported')
        # Grab the weighting matrix from the controller model regardless of what
        # mod1 and mod2 are. This can be overwritten if desired.

        # TODO: allow option to override weights
        # As the default, weights are taken from model 1

        # Used to specify variables other than differential to use for
        # error calculation
        
        varlist_1 = []
        varlist_2 = []

        weight_matrix_provided = bool(Q_matrix)
        for categ in categories:
            varlist_1 += mod1._NMPC_NAMESPACE.category_dict[categ].varlist
            varlist_2 += mod2._NMPC_NAMESPACE.category_dict[categ].varlist
            if not weight_matrix_provided:
                Q_matrix += self.controller._NMPC_NAMESPACE.category_dict[categ].weights
        assert len(varlist_1) == len(varlist_2)
        n = len(varlist_1)

        assert t1 in mod1._NMPC_NAMESPACE.get_time()
        assert t2 in mod2._NMPC_NAMESPACE.get_time()

        error = sum(Q_matrix[i]*(varlist_1[i][t1].value - 
                                 varlist_2[i][t2].value)**2
                    for i in range(n) if Q_matrix[i] is not None)

        return error
=======
class NMPCSim(object):
    """
    Main class for NMPC simulations of Pyomo models.
    """
    # TODO: pyomo.common.config.add_docstring_list

    def __init__(self, plant_model=None, plant_time_set=None, 
        controller_model=None, controller_time_set=None, inputs_at_t0=None,
        measurements=None, sample_time=None, **kwargs):
        """
        Measurements must be defined in the controller model.
        Inputs must be defined in the plant model.
        """
        # To find components in a model given a name,
        # modulo the index of some set:
        # i.   slice the component along the set
        # ii.  create a cuid from that slice
        # iii. get a (any) component in the new model from the cuid
        # iv.  slice the new component along the corresponding set
        # v.   create a reference to that slice
        # vi.  access the reference at the index you want (optional)
        self.measurement_cuids = [
                ComponentUID(
                slice_component_along_sets(comp, (controller_time_set,)))
                for comp in measurements
                ]
        self.input_cuids = [
                ComponentUID(
                slice_component_along_sets(comp, (plant_time_set,)))
                for comp in inputs_at_t0
                ]

        init_plant_measurements = []
        for cuid in self.measurement_cuids:
            # Here I perform steps iii. and iv. of the above.
            # With the CUID rewrite, I should be able to combine these steps
            # and get the slice directly from the CUID.
            for comp in cuid.list_components(plant_model):
                break
            _slice = slice_component_along_sets(comp, (plant_time_set,))
            ref = Reference(_slice)
            t0 = plant_time_set.first()
            init_plant_measurements.append(ref[t0])

        self.plant = DynamicBlock(
                model=plant_model,
                time=plant_time_set,
                inputs=inputs_at_t0,
                measurements=init_plant_measurements,
                )
        self.plant.construct()

        # Here we repeat essentially the same "find component"
        # procedure as above.
        init_controller_inputs = []
        for cuid in self.input_cuids:
            for comp in cuid.list_components(controller_model):
                break
            _slice = slice_component_along_sets(comp, (controller_time_set,))
            ref = Reference(_slice)
            t0 = controller_time_set.first()
            init_controller_inputs.append(ref[t0])
        self.controller = ControllerBlock(
                model=controller_model,
                time=controller_time_set,
                inputs=init_controller_inputs,
                measurements=measurements,
                )
        self.controller.construct()

        if sample_time is not None:
            self.controller.set_sample_time(sample_time)
            self.plant.set_sample_time(sample_time)
            self.sample_time = sample_time

        t0 = controller_time_set.first()
        self.noise_bounds = [(0.0, var[t0].ub) for var in 
                self.controller.measurement_vars]
        self.noise_function = random.gauss
>>>>>>> b091c59c
<|MERGE_RESOLUTION|>--- conflicted
+++ resolved
@@ -28,11 +28,7 @@
         TransformationFactory, 
         Reference, 
         value,
-<<<<<<< HEAD
-        Suffix,
-=======
         ComponentUID,
->>>>>>> b091c59c
         )
 from pyomo.core.base.range import remainder
 from pyomo.common.collections import ComponentMap
@@ -40,11 +36,7 @@
         solve_consistent_initial_conditions,
         get_inconsistent_initial_conditions,
         )
-<<<<<<< HEAD
-from pyomo.dae.set_utils import deactivate_model_at
-=======
 from pyomo.util.slices import slice_component_along_sets
->>>>>>> b091c59c
 from pyutilib.misc.config import ConfigDict, ConfigValue
 
 from idaes.core import FlowsheetBlock
@@ -53,6 +45,7 @@
         activated_equalities_generator,
         )
 from idaes.core.util.dyn_utils import (
+        deactivate_model_at,
         path_from_block, 
         find_comp_in_block, 
         find_comp_in_block_at_time,
@@ -62,31 +55,6 @@
         ElementInitializationInputOption,
         TimeResolutionOption,
         ControlPenaltyType,
-<<<<<<< HEAD
-        VariableCategory,
-        NoiseBoundOption,
-        PlantHorizonType,
-        )
-from idaes.apps.caprese.util import (
-        initialize_by_element_in_range,
-        find_slices_in_model, 
-        NMPCVarGroup, 
-        NMPCVarLocator, 
-        copy_values_at_time, 
-        validate_list_of_vardata, 
-        validate_list_of_vardata_value_tuples, 
-        validate_solver,
-        get_violated_bounds_at_time,
-        cuid_from_timeslice,
-        apply_noise_at_time_points,
-        )
-from idaes.apps.caprese.rolling import TimeList, VectorSeries
-from idaes.apps.caprese.advanced_step import (
-        AdvancedStepManager,
-        K_AUG_SUFFIXES,
-        )
-from idaes.apps.caprese.base_class import DynamicBase
-=======
         VariableCategory)
 from idaes.apps.caprese.model import (
         DynamicBlock,
@@ -94,2132 +62,11 @@
 from idaes.apps.caprese.controller import (
         ControllerBlock,
         )
->>>>>>> b091c59c
 import idaes.logger as idaeslog
-
-from collections import OrderedDict
 
 __author__ = "Robert Parker and David Thierry"
 
 
-<<<<<<< HEAD
-class NMPCSim(DynamicBase):
-    # TODO: A better name might be NMPCManager
-    """
-    Main class for NMPC simulations of Pyomo models.
-    """
-    # pyomo.common.config.add_docstring_list
-    CONFIG = DynamicBase.CONFIG
-
-    # TODO: How to document config values?
-    CONFIG.declare(
-            'control_init_option',
-            ConfigValue(
-                default=ControlInitOption.FROM_INITIAL_CONDITIONS,
-                domain=ControlInitOption.from_enum_or_string,
-                doc='Option for how to initialize the controller model'
-                )
-            )
-    CONFIG.declare(
-            'element_initialization_input_option',
-            ConfigValue(
-                default=ElementInitializationInputOption.SETPOINT,
-                domain=ElementInitializationInputOption.from_enum_or_string,
-                doc=('Option for how to fix inputs when initializing '
-                    'by time element')
-                )
-            )
-    CONFIG.declare(
-            'time_resolution_option',
-            ConfigValue(
-                default=TimeResolutionOption.SAMPLE_POINTS,
-                domain=TimeResolutionOption.from_enum_or_string,
-                doc=('Option for specifying a time resolution in the '
-                    'objective function')
-                )
-            )
-    CONFIG.declare(
-            'calculate_error',
-            ConfigValue(
-                default=True,
-                domain=bool,
-                doc=('Flag for whether or not to calculate set-point-error '
-                    'when simulating plant')
-                )
-            )
-    CONFIG.declare(
-            'state_objective_weight_matrix_diagonal',
-            ConfigValue(
-                default=True,
-                domain=bool,
-                doc='Flag for whether state objective weights are diagonal'
-                )
-            )
-    CONFIG.declare(
-            'control_objective_weight_matrix_diagonal',
-            ConfigValue(
-                default=True,
-                domain=bool,
-                doc='Flag for whether control objective weights are diagonal'
-                )
-            )
-    CONFIG.declare(
-            'control_penalty_type',
-            ConfigValue(
-                default=ControlPenaltyType.ERROR,
-                domain=ControlPenaltyType.from_enum_or_string,
-                doc=('Type of control penalty that will be normed in '
-                    'objective functions')
-                )
-            )
-    # TODO: Should I combine these into one config argument, then just override
-    # for each's function if they need to change?
-    CONFIG.declare(
-            'add_plant_noise',
-            ConfigValue(
-                default=True,
-                domain=bool,
-                doc='Flag for whether to add noise to state loaded from plant'
-                )
-            )
-    CONFIG.declare(
-            'add_input_noise',
-            ConfigValue(
-                default=True,
-                domain=bool,
-                doc=('Flag for whether to add noise to inputs injected '
-                    'into plant')
-                )
-            )
-    CONFIG.declare(
-            'noise_weights',
-            ConfigValue(
-                default=[],
-                domain=list,
-                doc=('List of weights to override weights for variance '
-                    'in noise function')
-                )
-            )
-    # ^ TODO: Really this should be a list of vardata, value tuples
-    CONFIG.declare(
-            'max_noise_weight',
-            ConfigValue(
-                default=1e6,
-                domain=float,
-                doc='Maximum value by which noise variance can be weighted'
-                )
-            )
-    CONFIG.declare(
-            'noise_arguments',
-            ConfigValue(
-                default={},
-                domain=dict,
-                doc='Extra arguments for noise function')
-            )
-    CONFIG.declare(
-            'noise_sigma_0',
-            ConfigValue(
-                default=0.05,
-                domain=float,
-                doc=('Nominal value of variance that will be scaled by weights '
-                    'for each state')
-                )
-            )
-    CONFIG.declare(
-            'setpoint',
-            ConfigValue(
-                default=[],
-                domain=validate_list_of_vardata_value_tuples,
-                doc=('User-specified list of VarDatas and their corresponding '
-                    'setpoints')
-                )
-            )
-    CONFIG.declare('objective_weight_tolerance',
-            ConfigValue(
-                default=1e-6,
-                domain=float,
-                doc=('Minimum delta between nominal and set-point that will '
-                    'be used to calculate objective function weights')
-                )
-            )
-    CONFIG.declare('objective_weight_override',
-            ConfigValue(
-                default=[],
-                domain=validate_list_of_vardata_value_tuples,
-                doc=('User-specified objective weight values for given '
-                    'variables that take precedence over calculated values')
-                )
-            )
-    CONFIG.declare('objective_state_categories',
-            ConfigValue(
-                default=[VariableCategory.DIFFERENTIAL],
-                domain=list,
-                doc=('Variable categories that will be penalized as '
-                    'states in the objective function'),
-                )
-            )
-    CONFIG.declare('sample_time',
-            ConfigValue(
-                default=1,
-                domain=float,
-                doc='Time period over which inputs will be held'
-                )
-            )
-    CONFIG.declare('inputs_at_t0',
-            ConfigValue(
-                default=[],
-                domain=validate_list_of_vardata,
-                doc=('List of VarData objects corresponding to the inputs '
-                    'at time.first() in the plant model')
-                )
-            )
-    CONFIG.declare('user_objective_name',
-            ConfigValue(
-                default='user_objective',
-                domain=str,
-                doc=('Name for the objective function created from the '
-                    'set-point provided by the user')
-                )
-            )
-    CONFIG.declare('full_state_objective_name',
-            ConfigValue(
-                default='tracking_objective',
-                domain=str,
-                doc=('Name for full-state objective function calculated '
-                    'from that provided by the user')
-                )
-            )
-
-    namespace_name = '_NMPC_NAMESPACE'
-
-    namespace_name = '_NMPC_NAMESPACE'
-    
-    @classmethod
-    def get_namespace_name(cls):
-        return cls.namespace_name
-    
-
-    def __init__(self, plant_model=None, plant_time_set=None, 
-        controller_model=None, controller_time_set=None, inputs_at_t0=None,
-        sample_time=None, **kwargs):
-        """Constructor method. Accepts plant and controller models needed for 
-        NMPC simulation, as well as time sets (Pyomo Sets) in each model
-        Inputs at the first time point in the plant model are also required.
-        Models provided are added to the NMPCSim instance as attributes.
-        This constructor solves for consistent initial conditions 
-        in the plant and controller and performs categorization into lists of
-        differential, derivative, algebraic, input, fixed, and scalar variables,
-        which are added as attributes to a _NMPC_NAMESPACE Block on each model.
-
-        Args:
-            plant_model : Plant Pyomo model, NMPC of which will be 
-                          simulated. Currently this must contain the entire 
-                          timespan it is desired to simulate.
-            plant_time_set : Set to treat as time in the plant model
-            controller_model : Model to be used to calculate control inputs
-                               for the plant. Control inputs in controller
-                               must exist in the plant, and initial condition
-                               variables in the plant must exist in the 
-                               controller.
-            controller_time_set : Set to treat as time in the controller model
-            inputs_at_t0 : List of VarData objects containing the variables
-                             to be treated as control inputs, at time.first().
-            solver : Solver to be used for verification of consistent initial 
-                     conditions, will also be used as the default solver if
-                     another is not provided for initializing or solving the 
-                     optimal control problem.
-            outlvl : IDAES logger output level. Default is idaes.logger.INFO.
-                     To see solver output, use idaes.logger.DEBUG.
-            sample_time : Length of time each control input will be held for.
-                          This must be an integer multiple of the (finite
-                          element) discretization spacing in both the plant
-                          and controller models. Default is to use the 
-                          controller model's discretization spacing.
-
-        """
-        self.config = self.CONFIG(kwargs)
-        super(NMPCSim, self).__init__(plant_model, plant_time_set,
-                controller_model, controller_time_set, inputs_at_t0,
-                **kwargs)
-
-        # Should I provide solver and outlvl as explicit args here?
-        self.config.sample_time = sample_time
-        self.config.inputs_at_t0 = inputs_at_t0
-        # Maybe include a kwarg for require_steady - if False, set-point is not
-        # forced to be a steady state
-
-        init_log = idaeslog.getInitLogger('nmpc', level=self.config.outlvl)
-
-        # Only need to manipulate bounds of controller model. Assume the 
-        # bounds in the plant model should remain in place for simulation.
-        # (Should probably raise a warning if bounds are present...)
-        for categ, vargroup in self.controller._NMPC_NAMESPACE.category_dict.items():
-            self.set_bounds_from_initial(vargroup)
-        # ^ This may be removed in favor of strip_bounds transformation
-
-        # Validate inputs in the plant model and initial conditions
-        # in the control model.
-        # TODO: allow user to specify this if names don't match
-        self.plant._NMPC_NAMESPACE.controller_ic_vars = find_slices_in_model(
-                self.plant, self.plant_time,
-                self.controller, self.controller_time,
-                self.plant._NMPC_NAMESPACE.var_locator,
-                self.controller._NMPC_NAMESPACE.ic_vars)
-        self.controller._NMPC_NAMESPACE.plant_input_vars = find_slices_in_model(
-                self.controller, self.controller_time,
-                self.plant, self.plant_time,
-                self.controller._NMPC_NAMESPACE.var_locator,
-                self.plant._NMPC_NAMESPACE.input_vars.varlist)
-
-        self.validate_fixedness(self.plant, self.controller)
-
-        self.sample_time = self.config.sample_time
-
-        plant_type = self.config.plant_horizon_type
-        if plant_type == PlantHorizonType.FULL:
-            self.validate_sample_time(self.sample_time, 
-                    self.controller, self.plant)
-        elif plant_type == PlantHorizonType.ROLLING:
-            self.validate_sample_time(self.sample_time, self.controller)
-            self.validate_rolling_horizon_plant()
-        else:
-            raise ValueError(
-                'Plant horizon type %s not recognized' % plant_type)
-
-        # Flag for whether controller has been initialized
-        # by a previous solve
-        self.controller_solved = False
-
-        # Maps sample times in plant model to the normalized state error
-        # This error will be defined by:
-        # <(x_pred-x_meas), Q(x_pred-x_meas)>
-        # where Q is the positive semi-definite matrix defining the norm
-        # used in the objective function.
-        #
-        # Currently only diagonal matrices Q are supported, and values of None
-        # are interpreted as zeros
-        self.state_error = {}
-        # Should I set state_error[0] = 0? Probably not, in case there is for
-        # instance some measurement noise. 
-        # Remember: Need to calculate weight matrices before populating this. 
-
-        self.previous_plant_time = None
-        self.current_plant_time = 0
-
-    @classmethod
-    def add_namespace_to(cls, model, time):
-        """Adds the _NMPC_NAMESPACE block a model with a given time set.
-        All necessary model-specific attributes, including constraints
-        and objectives, will be added to this block.
-
-        Args:
-            model : Model to which to add the namespace
-            time : Set to treat as time in the given model
-
-        """
-        name = '_NMPC_NAMESPACE'
-        # Not _CAPRESE_NAMESPACE as I might want to add a similar 
-        # namespace for MHE
-        if hasattr(model, name):
-            raise ValueError('%s already exists on model. Please fix this.'
-                             % name)
-        model.add_component(name, Block())
-        super(NMPCSim, cls).add_namespace_to(model, time)
-        # TODO: Should this method call _populate_namespace?
-        # Otherwise this namespace doesn't have access to the get_time function.
-        # Don't want to require that a model is categorized just to get_time,
-        # which is what I'm doing right now, unless I call get_time on the base
-        # namespace.
-
-    def validate_sample_time(self, sample_time, *models, **kwargs):
-        """Makes sure sample points, or integer multiple of sample time-offsets
-        from time.first(), lie on finite element boundaries, and that the 
-        horizon of each model is an integer multiple of sample time. Assembles 
-        a list of sample points and a dictionary mapping sample points to the 
-        number of finite elements in the preceding sampling period, and adds 
-        them as attributes to _NMPC_NAMESPACE.
-
-        Args:
-            sample_time: Sample time to check
-            models: List of flowsheet models to check
-
-        """
-        config = self.config(kwargs)
-        tolerance = config.continuous_set_tolerance
-        for model in models:
-            time = model._NMPC_NAMESPACE.get_time()
-            horizon_length = time.last() - time.first()
-
-            # TODO: This should probably be a DAE utility
-            min_spacing = horizon_length
-            for t in time:
-                if t == time.first():
-                    continue
-                prev = time.prev(t)
-                if t - prev < min_spacing:
-                    min_spacing = t - prev
-            # Sanity check:
-            assert min_spacing > 0
-            # Required so only one point can satisfy equality to tolerance
-            if tolerance >= min_spacing/2:
-                raise ValueError(
-                    'ContinuousSet tolerance is larger than half the minimum '
-                    'spacing. An element of this set will not necessarily be '
-                    'unique within this tolerance.')
-
-            off_by = abs(remainder(horizon_length, sample_time))
-            if off_by > tolerance:
-                raise ValueError(
-                    'Sampling time must be an integer divider of '
-                    'horizon length within tolerance %f' % tolerance)
-            n_samples = round(horizon_length/sample_time)
-            model._NMPC_NAMESPACE.samples_per_horizon = n_samples
-
-            finite_elements = time.get_finite_elements()
-
-            sample_points = [time.first()]
-            sample_no = 1
-            fe_per = 0
-            fe_per_sample_dict = {}
-            for t in finite_elements:
-                if t == time.first():
-                    continue
-                fe_per += 1
-                time_since = t - time.first()
-                sp = sample_no*sample_time
-                diff = abs(sp-time_since)
-                if diff < tolerance:
-                    sample_points.append(t)
-                    sample_no += 1
-                    fe_per_sample_dict[sample_no] = fe_per
-                    fe_per = 0
-                if time_since > sp:
-                    raise ValueError(
-                            'Could not find a time point for the %ith '
-                            'sample point' % sample_no)
-            assert len(sample_points) == n_samples + 1
-            model._NMPC_NAMESPACE.fe_per_sample = fe_per_sample_dict
-            model._NMPC_NAMESPACE.sample_points = sample_points
-
-
-    def validate_rolling_horizon_plant(self, **kwargs):
-        config = self.config(kwargs)
-        continuous_set_tolerance = config.continuous_set_tolerance
-        plant = self.plant
-        plant_time = self.plant_time
-        namespace = getattr(plant, self.get_namespace_name())
-        sample_time = self.sample_time
-        t0 = plant_time.first()
-        ts = t0 + sample_time
-        s_index = plant_time.find_nearest_index(ts, continuous_set_tolerance)
-        ts_plant = plant_time[s_index]
-        if ts_plant is None:
-            raise RuntimeError(
-                'Could not find sample point %s in the plant' % ts)
-        sample_points = [t0, ts_plant]
-        namespace.sample_points = sample_points
-
-
-    def validate_slices(self, tgt_model, src_model, src_time, src_slices):
-        """
-        Given list of time-only slices in a source model, attempts to find
-        each of them in the target model and returns a list of the found 
-        slices in the same order.
-        Expects to find a var_locator ComponentMap attribute in the 
-        _NMPC_NAMESPACE of the target model.
-
-        Args:
-            tgt_model : Model to search for time-slices
-            src_model : Model containing the slices to search for
-            src_slices : List of time-only slices of variables in the source
-                         model
-
-        Returns:
-            List of time-only slices to same-named variables in the target 
-            model
-        """
-        t0 = src_time.first()
-        tgt_slices = []
-        namespace = getattr(tgt_model, self.namespace_name)
-        locator = namespace.var_locator
-        for _slice in src_slices:
-            init_vardata = _slice[t0]
-            # FIXME
-            # This assumes that t0 is a valid time point for the target
-            # model, even it is taken from the source.
-            # Should use find_comp_in_block_at_time, which essentially
-            # does the work of constructing a CUID with wildcard, but
-            # here is tied to the target model's time set.
-            # A better validation method might be:
-            #     src_comp -> cuid w/ wildcard -> target_comp...
-            # this would still be the same amount of work/code in this
-            # method. Would be nice to go straight from the source
-            # Reference to the CUID, and from the CUID to the/a ref-
-            # to-slice. cuid.to_reference() would be nice.
-            tgt_vardata = find_comp_in_block(tgt_model, 
-                                             src_model, 
-                                             init_vardata)
-            tgt_container = locator[tgt_vardata].group.varlist
-            location = locator[tgt_vardata].location
-            tgt_slices.append(tgt_container[location])
-        return tgt_slices
-
-
-    def validate_fixedness(self, *models):
-        """
-        Makes sure that assumptions regarding fixedness for different points
-        in time are valid. Differential, algebraic, and derivative variables
-        may be fixed only at t0, only if they are initial conditions.
-        Fixed variables must be fixed at all points in time, except possibly
-        initial conditions. 
-
-        Expects to find "alg," "diff," "deriv," and "fixed" vars on each
-        model's _NMPC_NAMESPACE, as well as a var_locator ComponentMap.
-
-        Args:
-            models: Models for which to validate fixedness
-
-        """
-        for model in models:
-            time = model._NMPC_NAMESPACE.get_time()
-            t0 = time.first()
-            locator = model._NMPC_NAMESPACE.var_locator
-
-            # Appropriate for this function to have categories specified
-            for _slice in (model._NMPC_NAMESPACE.alg_vars.varlist + 
-                           model._NMPC_NAMESPACE.diff_vars.varlist + 
-                           model._NMPC_NAMESPACE.deriv_vars.varlist):
-                var0 = _slice[t0]
-                if locator[var0].is_ic:
-                    assert var0.fixed
-                    for t in time:
-                        if t == t0:
-                            continue
-                        assert not _slice[t].fixed
-                else:
-                    for t in time:
-                        assert not _slice[t].fixed
-
-            for var in model._NMPC_NAMESPACE.fixed_vars.varlist:
-                for t in time:
-                    # Fixed vars, e.g. those used in boundary conditions,
-                    # may "overlap" with initial conditions. It is up to the user
-                    # to make sure model has appropriate number of degrees of
-                    # freedom
-                    if t == t0:
-                        continue
-                    assert var[t].fixed
-                    
-
-    def transfer_current_plant_state_to_controller(self, t_plant, **kwargs):
-        """Transfers values of the initial condition variables at a specified
-        time in the plant model to the initial time point of the controller
-        model, adding noise if desired.
-
-        Args:
-            t_plant: Time point in plant model whose values will be transferred
-
-        """
-        # Would like to pass "noise_args" in as a bundle here. This can
-        # probably be done with config blocks somehow.
-        # TODO: allow specification of noise args
-        config = self.config(kwargs)
-        noise_sigma_0 = config.noise_sigma_0
-        namespace = getattr(self.controller, self.get_namespace_name())
-
-        time = self.controller_time
-        t0 = time.first()
-
-        measured_state = self.get_measured_plant_state(
-                t_plant=t_plant, 
-                base_noise_param=noise_sigma_0,
-                **kwargs)
-
-        for val, var in zip(measured_state, namespace.ic_vars):
-            var[t0].set_value(val)
-
-    def validate_plant_start_time(self, t_plant, **kwargs):
-        config = self.config(kwargs)
-        plant_type = config.plant_horizon_type
-        if t_plant is None and plant_type == PlantHorizonType.FULL:
-            raise ValueError(
-                    'Plant time point must be specified if a full-horizon '
-                    'plant model is used.')
-        if plant_type == PlantHorizonType.ROLLING:
-            t_plant = self.plant_time.first()
-        return t_plant
-
-
-    def get_measured_plant_state(self, t_plant=None, apply_noise=False,
-            base_noise_param=0.05,
-            **kwargs):
-        """
-        """
-        # grab values out of plant's controller_ic_vars at specified time
-        # ^ Could also access these values from a History-like data structure
-        #   Or could get them from an MHE model
-        # If specified, apply noise to these values
-        # Return list of these values
-        #
-        # Want to apply noise independent of any model.
-        config = self.config(kwargs)
-        sample_time = self.sample_time
-        noise_function = config.measurement_noise_function
-        noise_bound_option = config.noise_bound_option
-        max_number_discards = config.max_noise_bound_violations
-        noise_bound_push = config.noise_bound_push
-        cs_tolerance = config.continuous_set_tolerance
-        plant_namespace = getattr(self.plant, self.get_namespace_name())
-        controller_namespace = getattr(self.controller, 
-                self.get_namespace_name())
-        locator = controller_namespace.var_locator
-        plant_time = plant_namespace.get_time()
-        controller_time = controller_namespace.get_time()
-        if t_plant is None:
-            t_plant = plant_time.first() + sample_time
-            plant_idx = plant_time.find_nearest_index(t_plant, cs_tolerance)
-            t_plant = plant_time[plant_idx]
-
-        if not apply_noise:
-            return [var[t_plant].value for var in 
-                    plant_namespace.controller_ic_vars]
-
-        measured_state = []
-        t0 = controller_time.first()
-        for p_var, c_var in zip(plant_namespace.controller_ic_vars,
-                controller_namespace.ic_vars):
-            c_var0 = c_var[t0]
-            info = locator[c_var0]
-            group = info.group
-            location = info.location
-            bounds = (group.lb[location], group.ub[location])
-            # TODO: This leaves no option for the user to override weights
-            # with their own variance.
-            weight = group.weights[location]
-            noise_params = (base_noise_param/weight,)
-            newval, = apply_noise_at_time_points(
-                    p_var,
-                    t_plant,
-                    noise_params,
-                    noise_function,
-                    bounds=bounds,
-                    bound_option=noise_bound_option,
-                    max_number_discards=max_number_discards,
-                    bound_push=noise_bound_push,
-                    )
-            measured_state.append(newval)
-        return measured_state
-
-
-    def shift_controller_initial_conditions(self, t_target=None, shift=None, 
-            categories=[
-                VariableCategory.DIFFERENTIAL,
-                VariableCategory.ALGEBRAIC,
-                VariableCategory.DERIVATIVE,
-                VariableCategory.FIXED,
-                VariableCategory.INPUT,
-                ],
-            **kwargs):
-        """
-        """
-        config = self.config(kwargs)
-        cs_tolerance = config.continuous_set_tolerance
-        namespace = getattr(self.controller, self.get_namespace_name())
-        category_dict = namespace.category_dict
-        time = namespace.get_time()
-        sample_time = self.sample_time
-        if t_target is None:
-            t_target = time.first()
-        if shift is None:
-            shift = sample_time
-        t_source = t_target + shift
-        source_idx = time.find_nearest_index(t_source, cs_tolerance)
-        t_source = time[source_idx]
-
-        for categ in categories:
-            varlist = category_dict[categ].varlist
-            copy_values_at_time(varlist, varlist, t_target, t_source)
-
-
-    def inject_inputs_into(self, source, model, t_source, t_target, **kwargs):
-        """
-        Args:
-            source: Inputs to copy. Should be a list of time-indexed Vars
-            model: Model into which to copy inputs
-            t_source: Time point at which to access inputs to copy
-            t_target: Time point in model where inputs will be copied
-        """
-        # If source is a varlist:
-        config = self.config(kwargs)
-        cs_tolerance = config.continuous_set_tolerance
-        namespace = getattr(model, self.get_namespace_name())
-        time = namespace.get_time()
-        sample_time = self.sample_time
-        sample_end = t_target + sample_time
-        end_idx = time.find_nearest_index(sample_end, cs_tolerance)
-        sample_end = time[end_idx]
-        sample = [t for t in time if t > t_target and t <= sample_end]
-        
-        copy_values_at_time(namespace.input_vars.varlist,
-                source,
-                sample,
-                t_source)
-
-
-    def inject_control_inputs_into_plant(self, t_plant=None,
-            base_noise_param=0.05,
-            **kwargs):
-        """Injects input variables from the first sampling time in the 
-        controller model to the sampling period in the plant model that
-        starts at the specified time, adding noise if desired.
-
-        Args:
-            t_plant : First time point in plant model where inputs will be
-                      applied.
-            
-        """
-        config = self.config(kwargs)
-        cs_tolerance = config.continuous_set_tolerance
-        sample_time = self.config.sample_time
-        plant_type = config.plant_horizon_type
-        t_plant = self.validate_plant_start_time(t_plant,
-                plant_horizon_type=plant_type)
-        controller_namespace = getattr(self.controller, 
-                self.get_namespace_name())
-        c_time = controller_namespace.get_time()
-        tc0 = c_time.first()
-        c_locator = controller_namespace.var_locator
-        plant_namespace = getattr(self.plant, self.get_namespace_name())
-        p_time = plant_namespace.get_time()
-        add_noise = config.add_input_noise
-
-        # Send inputs to plant that were calculated for the end
-        # of the first sample
-        c_target = tc0 + sample_time
-        c_index = c_time.find_nearest_index(c_target, cs_tolerance)
-        t_controller = c_time[c_index]
-        assert t_controller in c_time
-
-        self.inject_inputs_into(controller_namespace.plant_input_vars, 
-                self.plant, 
-                t_controller, 
-                t_plant, 
-                **kwargs)
-
-        if not add_noise:
-            return
-        # TODO: The following could be moved into an apply_noise
-        # method that wraps apply_noise_at_time_points.
-
-        noise_function = config.input_noise_function
-        noise_bound_option = config.noise_bound_option
-        max_number_discards = config.max_noise_bound_violations
-        noise_bound_push = config.noise_bound_push
-        # NOTE: here I have no option for user to override "noise weight"
-        # with a variance. User should be able to provide an absolute
-        # variance for each variable. These should /probably/ override the
-        # objective weights
-
-        # NOTE: This repeats some work done in inject_inputs_into
-        #       I'll let it slide for now.
-        p_target = t_plant + sample_time
-        p_index = p_time.find_nearest_index(p_target, cs_tolerance)
-        plant_sample_end = p_time[p_index]
-        sample = [t for t in p_time if t > t_plant and t <= plant_sample_end]
-        assert plant_sample_end in sample
-        # len(plant_sample) should be ncp*nfe_per_sample, assuming the expected
-        # sample_time is passed in
-
-        for p_var, c_var in zip(plant_namespace.input_vars,
-                controller_namespace.plant_input_vars):
-            # Access the controller var's group and location
-            c_vardata = c_var[t_controller]
-            info = c_locator[c_vardata]
-            group = info.group
-            location = info.location
-            bounds = (group.lb[location], group.ub[location])
-            weight = group.weights[location]
-            noise_params = (base_noise_param/weight,)
-            newval, = apply_noise_at_time_points(
-                    p_var,
-                    t_plant,
-                    noise_params,
-                    noise_function,
-                    bounds=bounds,
-                    bound_option=noise_bound_option,
-                    max_number_discards=max_number_discards,
-                    bound_push=noise_bound_push,
-                    )
-            for t in sample:
-                p_var[t].set_value(newval)
-
-
-    def has_consistent_initial_conditions(self, model, **kwargs):
-        """
-        Finds constraints at time.first() that are violated by more than
-        tolerance. Returns True if any are found.
-        """
-        # This will raise an error if any constraints at t0 cannot be
-        # evaluated, i.e. contain a variable of value None.
-        namespace = getattr(model, self.get_namespace_name())
-        time = namespace.get_time()
-        config = self.config(kwargs)
-        tolerance = config.tolerance
-        inconsistent = get_inconsistent_initial_conditions(
-                model, 
-                time, 
-                tol=tolerance,
-                suppress_warnings=True)
-        return not inconsistent
-
-    def solve_consistent_initial_conditions(self, model, **kwargs):
-        """
-        Uses pyomo.dae.initialization solve_consistent_initial_conditions
-        function to solve for consistent initial conditions. Inputs are
-        fixed at time.first() in attempt to eliminate degrees of freedom.
-        """
-        namespace = getattr(model, self.get_namespace_name())
-        time = namespace.get_time()
-        strip_bounds = kwargs.pop('strip_bounds', True)
-        config = self.config(kwargs)
-        outlvl = config.outlvl
-        solver = config.solver
-        solver_log = idaeslog.getSolveLogger('nmpc', level=outlvl)
-        t0 = time.first()
-
-        previously_fixed = ComponentMap()
-        for var in namespace.input_vars:
-            var0 = var[t0]
-            previously_fixed[var0] = var0.fixed
-            var0.fix()
-
-        if strip_bounds:
-            strip_var_bounds = TransformationFactory(
-                                           'contrib.strip_var_bounds')
-            strip_var_bounds.apply_to(model, reversible=True)
-
-        with idaeslog.solver_log(solver_log, level=idaeslog.DEBUG) as slc:
-            result = solve_consistent_initial_conditions(model, time, solver,
-                    tee=slc.tee)
-
-        if strip_bounds:
-            strip_var_bounds.revert(model)
-
-        for var, was_fixed in previously_fixed.items():
-            if not was_fixed:
-                var.unfix()
-
-        return result
-
-
-    def calculate_full_state_setpoint(self, 
-            setpoint, 
-            require_steady=True, 
-            allow_inconsistent=True,
-            **kwargs):
-        """Given a user-defined setpoint, i.e. a list of VarData, value tuples,
-        calculates a full-state setpoint to be used in the objective function
-        of the dynamic optimization problem. This is done by solving a single-
-        time point optimization problem with the user's setpoint in the 
-        objective function.
-
-        The solve is performed in the first time point blocks/constraints of the
-        controller model. The procedure is:
-
-            i. Check for inconsistent initial conditions. Warn user if found.
-            ii. Populate controller setpoint attributes with user-defined 
-                values.
-            iii. Populate reference attributes with (now consistent) initial
-                 conditions.
-            iv. Calculate weights for variables specified.
-            v. Add objective function based on these weights and setpoint
-                 values.
-            vi. Solve for setpoint.
-            vii. Deactivate just-added objective function.
-
-        Args:
-            setpoint : List of VarData, value tuples to be used in the objective
-                       function of the single-time point optimization problem
-            require_steady : Bool telling whether or not to fix derivatives to
-                             zero when performing optimization
-
-        """
-        config = self.config(kwargs)
-        solver = config.solver
-        outlvl = config.outlvl
-        tolerance = config.tolerance
-        init_log = idaeslog.getInitLogger('nmpc', outlvl)
-        user_objective_name = config.user_objective_name
-
-        controller = self.controller
-        time = self.controller_time
-        t0 = time.first()
-        category_dict = controller._NMPC_NAMESPACE.category_dict
-        locator = controller._NMPC_NAMESPACE.var_locator
-
-        # User should have already solved for consistent initial conditions if
-        # they want them.
-        inconsistent = get_inconsistent_initial_conditions(
-                controller, 
-                time,
-                tol=tolerance,
-                suppress_warnings=True)
-        if inconsistent:
-            msg = ('Initial conditions are inconistent. Weights in the '
-            'setpoint optimization problem may not be reasonable. Use the '
-            'solve_consistent_initial_conditions before calling '
-            'calculate_full_state_setpoint to remedy')
-            if allow_inconsistent:
-                init_log.warning(msg)
-            else:
-                raise RuntimeError(msg)
-
-        # Categories of variables whose set point values will be added to controller
-        # TODO: maybe this should be an argument
-        categories = [VariableCategory.DIFFERENTIAL,
-                      VariableCategory.ALGEBRAIC,
-                      VariableCategory.DERIVATIVE,
-                      VariableCategory.INPUT,
-                      VariableCategory.SCALAR]
-    
-        # Clear any previous existing setpoint values in these variables
-        for categ in categories:
-            group = category_dict[categ]
-            for i in range(group.n_vars):
-                group.set_setpoint(i, None)
-
-        # Populate appropriate setpoint values from argument
-        for vardata, val in setpoint:
-            info = locator[vardata]
-            categ = info.category
-            loc = info.location
-            group = category_dict[categ]
-            group.set_setpoint(loc, val)
-
-        # Calculate objective weights for all variables.
-        for categ, vargroup in category_dict.items():
-            if categ == VariableCategory.SCALAR:
-                for i, var in enumerate(vargroup):
-                    vargroup.set_reference(i, var.value)
-            else:
-                for i, var in enumerate(vargroup):
-                    vargroup.set_reference(i, var[t0].value)
-
-        override = config.objective_weight_override
-        tolerance = config.objective_weight_tolerance
-
-        self.construct_objective_weights(
-                controller,
-                objective_weight_override=override,
-                objective_weight_tolerance=tolerance,
-                categories=[VariableCategory.DIFFERENTIAL,
-                            VariableCategory.ALGEBRAIC,
-                            VariableCategory.DERIVATIVE,
-                            VariableCategory.INPUT])
-                
-        # Save user setpoint and weights as attributes of namespace
-        # in case they are required later
-        user_setpoint = []
-        user_setpoint_vars = []
-        user_sp_weights = []
-        for var, val in setpoint:
-            user_setpoint.append(val)
-            user_setpoint_vars.append(var)
-            loc = locator[var].location
-            user_sp_weights.append(locator[var].group.weights[loc])
-        controller._NMPC_NAMESPACE.user_setpoint_weights = user_sp_weights
-        controller._NMPC_NAMESPACE.user_setpoint = user_setpoint
-        controller._NMPC_NAMESPACE.user_setpoint_vars = user_setpoint_vars
-
-        # Add an objective function that only involves variables at t0
-        self.add_objective_function(controller,
-                control_penalty_type=ControlPenaltyType.ERROR,
-                name=user_objective_name,
-                objective_state_categories=[
-                    VariableCategory.DIFFERENTIAL,
-                    VariableCategory.ALGEBRAIC,
-                    ],
-                time_resolution_option=TimeResolutionOption.INITIAL_POINT)
-        temp_objective = getattr(controller._NMPC_NAMESPACE, user_objective_name)
-
-        self.solve_setpoint(
-                categories=categories,
-                require_steady=require_steady,
-                **kwargs)
-
-        # Deactivate objective that was just created
-        temp_objective.deactivate()
-
-        # Transfer setpoint values and reset initial values
-        for categ in categories:
-            vargroup = category_dict[categ]
-            if categ == VariableCategory.SCALAR:
-                for i, var in enumerate(vargroup):
-                    vargroup.set_setpoint(i, var.value)
-                    var.set_value(vargroup.reference[i])
-            else:
-                for i, var in enumerate(vargroup):
-                    vargroup.set_setpoint(i, var[t0].value)
-                    var[t0].set_value(vargroup.reference[i])
-
-
-    def solve_setpoint(self, 
-            categories = [VariableCategory.DIFFERENTIAL,
-                          VariableCategory.ALGEBRAIC,
-                          VariableCategory.DERIVATIVE,
-                          VariableCategory.INPUT,
-                          VariableCategory.SCALAR],
-            require_steady=True,    
-            **kwargs):
-        config = self.config(kwargs)
-        solver = config.solver
-        outlvl = config.outlvl
-        init_log = idaeslog.getInitLogger('nmpc', outlvl)
-        solver_log = idaeslog.getSolveLogger('nmpc', outlvl)
-        controller = self.controller
-        time = self.controller_time
-        t0 = time.first()
-        namespace = getattr(controller, self.namespace_name)
-        category_dict = namespace.category_dict
-
-        was_originally_active = ComponentMap([(comp, comp.active) for comp in 
-                controller.component_data_objects((Constraint, Block))])
-        non_initial_time = list(time)[1:]
-        deactivated = deactivate_model_at(controller, time, non_initial_time, outlvl)
-        was_fixed = ComponentMap()
-
-        # Fix/unfix variables as appropriate
-        # Order matters here. If a derivative is used as an IC, we still want
-        # it to be fixed if steady state is required.
-        for var in namespace.ic_vars:
-            var[t0].unfix()
-        for var in category_dict[VariableCategory.INPUT]:
-            was_fixed[var[t0]] = var[t0].fixed
-            var[t0].unfix()
-        if require_steady == True:
-            for var in category_dict[VariableCategory.DERIVATIVE]:
-                var[t0].fix(0.0)
-
-        # Solve single-time point optimization problem
-        dof = degrees_of_freedom(controller)
-        if require_steady:
-            assert dof == namespace.n_input_vars
-        else:
-            assert dof == namespace.n_input_vars + namespace.n_diff_vars
-        init_log.info('Solving for full-state setpoint values')
-        with idaeslog.solver_log(solver_log, level=idaeslog.DEBUG) as slc:
-            results = solver.solve(controller, tee=slc.tee)
-        if results.solver.termination_condition == TerminationCondition.optimal:
-            init_log.info(
-                    'Successfully solved for full state setpoint values')
-        else:
-            msg = 'Failed to solve for full state setpoint values'
-            init_log.error(msg)
-            raise RuntimeError(msg)
-
-        # Revert changes. Again, order matters
-        if require_steady == True:
-            for var in category_dict[VariableCategory.DERIVATIVE]:
-                var[t0].unfix()
-        for var in controller._NMPC_NAMESPACE.ic_vars:
-            var[t0].fix()
-
-        # Reactivate components that were deactivated
-        for t, complist in deactivated.items():
-            for comp in complist:
-                if was_originally_active[comp]:
-                    comp.activate()
-
-        # Fix inputs that were originally fixed
-        for var in category_dict[VariableCategory.INPUT]:
-            if was_fixed[var[t0]]:
-                var[t0].fix()
-
-
-    def add_setpoint_to_controller(self, objective_name='tracking_objective',
-            **kwargs):
-        """User-facing function for the addition of a setpoint to the 
-        controller. Assumes the controller model's setpoint attributes have
-        been populated with desired values. This function first calculates
-        weights, then adds an objective function based on those weights 
-        and existing setpoint values.
-
-        Args:
-            objective_name : Name to use for the objective function added
-        """
-        # TODO: allow user to specify a steady state to use without having
-        # called create_steady_state_setpoint
-        config = self.config(kwargs)
-        weight_override = config.objective_weight_override
-        weight_tolerance = config.objective_weight_tolerance
-        objective_state_categories = config.objective_state_categories
-        time_resolution_option = config.time_resolution_option
-        outlvl = config.outlvl
-        #objective_name = config.full_state_objective_name
-
-        self.construct_objective_weights(self.controller,
-                objective_weight_override=weight_override,
-                objective_weight_tolerance=weight_tolerance,
-                categories=[
-                    VariableCategory.DIFFERENTIAL,
-                    VariableCategory.ALGEBRAIC,
-                    VariableCategory.DERIVATIVE,
-                    VariableCategory.INPUT,
-                    ])
-
-        # TODO: set point changes.
-        self.add_objective_function(self.controller,
-#                control_penalty_type=ControlPenaltyType.ACTION,
-# NOTE: Leaving this commented here in case this breaks something
-                control_penalty_type=config.control_penalty_type,    
-                objective_state_categories=objective_state_categories,
-                time_resolution_option=time_resolution_option,
-                name=objective_name)
-
-
-    def set_reference_values_from_initial(self, vargroup, t0=None):
-        """Sets the values in the reference list of an NMPCVarGroup from the
-        values of the group's variables at t0
-
-        Args:
-            vargroup : NMPCVarGroup instance whose reference values to set
-            t0 : Point in time at which variable values will be used to set
-                 reference values
-
-        """
-        if vargroup.is_scalar:
-            raise ValueError(
-                'No way to get initial conditions for a scalar component')
-        else:
-            if t0 is None:
-                t0 = vargroup.t0
-        for i in range(vargroup.n_vars):
-            vargroup.reference[i] = vargroup.varlist[i][t0].value
-
-
-    def construct_objective_weights(self, model,
-            categories=[VariableCategory.DIFFERENTIAL,
-                        VariableCategory.ALGEBRAIC,
-                        VariableCategory.DERIVATIVE,
-                        VariableCategory.INPUT], 
-            **kwargs):
-        """Constructs the objective weight values for the specified variable
-        categories of a specified model. Weights are calculated for each 
-        variable in each group by taking the difference between the initial
-        value and the setpoint value, making sure it is above a tolerance,
-        and taking its reciprocal. Weights can be overridden by a list
-        of VarData, value tuples passed in as the "objective_weight_override"
-        config argument.
-
-        Args:
-            model : Model whose variables will be accessed to calculate weights,
-                    and whose weight attributes will be set.
-            categories : List of VariableCategory enum items for which to 
-                         calculate weights. Default is DIFFERENTIAL, ALGEBRAIC,
-                         DERIVATIVE, and INPUT
-
-        """
-        config = self.config(kwargs)
-        override = config.objective_weight_override
-        tol = config.objective_weight_tolerance
-
-        # Variables to override must be VarData objects in the model
-        # for whose objective function we are calculating weights
-        category_dict = model._NMPC_NAMESPACE.category_dict
-        
-        weights_to_override = {}
-        for ow_tpl in override:
-            locator = model._NMPC_NAMESPACE.var_locator[ow_tpl[0]]
-            weights_to_override[(locator.category, locator.location)] = \
-                    ow_tpl[1]
-
-        # Given a vardata here, need to know its location so I know which
-        # weight to override
-
-        # Attempt to construct weight for each type of setpoint
-
-        for categ in categories:
-            vargroup = category_dict[categ]
-            reference = vargroup.reference
-            setpoint = vargroup.setpoint
-            weights = vargroup.weights
-            # construct the diagonal matrix (list).
-            for loc, sp_value in enumerate(setpoint):
-    
-                # This assumes the vardata in sp is the same one
-                # provided by the user. But these could differ by time
-                # index...
-                # Need to check by location, category here
-                if (categ, loc) in weights_to_override:
-                    weights[loc] = weights_to_override[categ, loc]
-                    continue
-    
-                # If value is None, but variable was provided as override,
-                # weight can still be non-None. This is okay.
-                if sp_value is None or reference[loc] is None:
-                    weights[loc] = None
-                    continue
-    
-                diff = abs(reference[loc] - sp_value)
-                if diff > tol:
-                    weight = 1./diff
-                else:
-                    weight = 1./tol
-                weights[loc] = weight
-    
-
-    def add_objective_function(self, model, name='objective', state_weight=1,
-            control_weight=1, **kwargs):
-        """Adds an objective function based on already calculated weights
-        and setpoint values to the _NMPC_NAMESPACE of a model.
-
-        Args:
-            model : Model to which to add objective function
-            name : Name of objective function to add
-            state_weight : Additional weight factor to apply to each state
-                           term in the objective function. Intended for a user
-                           that wants to weigh states and controls differently
-            control_weight : Addtional weight factor to apply to each control
-                             term in the objective function. Intended for a user
-                             that wants to weigh states and controls differently
-
-        """
-        config = self.config(kwargs)
-        outlvl = config.outlvl
-        init_log = idaeslog.getInitLogger('nmpc', level=outlvl)
-        time_resolution = config.time_resolution_option
-        state_categories = config.objective_state_categories
-
-        # Q and R are p.s.d. matrices that weigh the state and
-        # control norms in the objective function
-        Q_diagonal = config.state_objective_weight_matrix_diagonal
-        R_diagonal = config.control_objective_weight_matrix_diagonal
-
-        # User may want to penalize control action, i.e. ||u_i - u_{i-1}||,
-        # or control error (from set point), i.e. ||u_i - u*||
-        # Valid values are ACTION or ERROR
-        control_penalty_type = config.control_penalty_type
-        if not (control_penalty_type == ControlPenaltyType.ERROR or
-                control_penalty_type == ControlPenaltyType.ACTION or
-                control_penalty_type == ControlPenaltyType.NONE):
-            raise ValueError(
-                "control_penalty_type argument must be 'ACTION' or 'ERROR'")
-
-        if not Q_diagonal or not R_diagonal:
-            raise NotImplementedError('Q and R must be diagonal for now.')
-        
-        category_dict = model._NMPC_NAMESPACE.category_dict 
-        states = []
-        Q_entries = []
-        sp_states = []
-        for categ in state_categories:
-            if (categ == VariableCategory.INPUT and 
-                control_penalty_type != ControlPenaltyType.NONE):
-                raise ValueError(
-        '''INPUT variable cannot be penalized as both states and controls.
-        Either set control_penalty_type to ControlPenaltyType.NONE or
-        omit VariableCategory.INPUT from objective_state_categories.'''
-        )
-            vargroup = category_dict[categ]
-            states += vargroup.varlist
-            Q_entries += vargroup.weights
-            sp_states += vargroup.setpoint
-
-        input_group = category_dict[VariableCategory.INPUT]
-        controls = input_group.varlist
-        R_entries = input_group.weights
-        sp_controls = input_group.setpoint
-
-        mod_time = model._NMPC_NAMESPACE.get_time()
-        t0 = mod_time.first()
-        # NOTE: t0 is now omitted from objective function, unless
-        # INITIAL_POINT option is used
-        if time_resolution == TimeResolutionOption.COLLOCATION_POINTS:
-            time = [t for t in mod_time if t != mod_time.first()]
-        if time_resolution == TimeResolutionOption.FINITE_ELEMENTS:
-            time = [t for t in mod_time.get_finite_elements() 
-                    if t != mod_time.first()]
-        if time_resolution == TimeResolutionOption.SAMPLE_POINTS:
-            sample_time = self.sample_time
-            time = [t for t in model._NMPC_NAMESPACE.sample_points
-                    if t != mod_time.first()]
-        if time_resolution == TimeResolutionOption.INITIAL_POINT:
-            time = [t0]
-
-        state_term = sum(Q_entries[i]*(states[i][t] - sp_states[i])**2
-                for i in range(len(states)) if (Q_entries[i] is not None
-                                            and sp_states[i] is not None)
-                         for t in time)
-        # TODO: With what time resolution should states/controls be penalized?
-        #       I think they should be penalized every sample point
-
-        if control_penalty_type == ControlPenaltyType.ERROR:
-            control_term = sum(R_entries[i]*(controls[i][t] - sp_controls[i])**2
-                    for i in range(len(controls)) if (R_entries[i] is not None
-                                                and sp_controls[i] is not None)
-                                                for t in time)
-        elif control_penalty_type == ControlPenaltyType.ACTION:
-            # Override time list to be the list of sample points,
-            # as these are the only points control action can be 
-            # nonzero
-            action_time = model._NMPC_NAMESPACE.sample_points[1:]
-            time_len = len(action_time)
-            if time_len == 1:
-                init_log.warning(
-                        'Warning: Control action penalty specfied '
-                        'for a model with a single time point.'
-                        'Control term in objective function will be empty.')
-            control_term = sum(
-                    R_entries[i]*(controls[i][action_time[k]] - 
-                    controls[i][action_time[k-1]])**2
-                    for i in range(len(controls)) 
-                    if (R_entries[i] is not None
-                    and sp_controls[i] is not None)
-                    for k in range(1, time_len)
-                    )
-        elif control_penalty_type == ControlPenaltyType.NONE:
-            control_term = 0
-            # Note: This term is only non-zero at the boundary between sampling
-            # times. Could use this info to make the expression more compact
-
-        obj_expr = state_term + control_term
-
-        # TODO: Deactivate existing objectives
-        obj = Objective(expr=obj_expr)
-        model._NMPC_NAMESPACE.add_component(name, obj)
-
-
-    def set_bounds_from_initial(self, vargroup):
-        """
-        Builds lists of lower bound, upper bound tuples as attributes of the 
-        input model, based on the current bounds (and domains) of
-        differential, algebraic, and input variables.
-
-        Args:
-            model : Model whose variables will be checked for bounds.
-
-        """
-        # TODO: This should probably be a method of NMPCVarGroup
-        varlist = vargroup.varlist
-        if not vargroup.is_scalar:
-            t0 = vargroup.index_set.first()
-        for i, var in enumerate(varlist):
-            if not vargroup.is_scalar:
-                # Just assume these (t0) are the bounds/domain I want
-                lb = var[t0].lb
-                ub = var[t0].ub
-                domain = var[t0].domain
-            else:
-                lb = var.lb
-                ub = var.ub
-                domain = var.domain
-            if (domain == NonNegativeReals and lb is None):
-                lb = 0
-            elif (domain == NonNegativeReals and lb < 0):
-                lb = 0
-            vargroup.set_lb(i, lb)
-            vargroup.set_ub(i, ub)
-
-
-    def constrain_control_inputs_piecewise_constant(self,
-            **kwargs):
-        """Function to add piecewise constant (PWC) constraints to controller
-        model. Requires model's _NMPC_NAMESPACE to know about input vars
-        and to have as an attribute a sample points list.
-
-        """
-        config = self.config(kwargs)
-        sample_time = config.sample_time
-        outlvl = config.outlvl
-        init_log = idaeslog.getInitLogger('nmpc', outlvl)
-        init_log.info('Adding piecewise-constant constraints')
-
-        model = self.controller
-
-        # If sample_time is overwritten here, assume that the 
-        # provided sample_time should be used going forward
-        # (in input injection, plant simulation, and controller initialization)
-        if sample_time != self.config.sample_time:
-            self.validate_sample_time(sample_time, 
-                    self.controller, self.plant)
-            self.config.sample_time = sample_time
-
-        time = model._NMPC_NAMESPACE.get_time()
-
-        # This rule will not be picklable as it is not declared
-        # at module namespace
-        # Can access sample_time as attribute of namespace block,
-        # then rule can be located outside of class
-        input_indices = [i for i in range(model._NMPC_NAMESPACE.input_vars.n_vars)]
-        def pwc_rule(ns, t, i):
-            # Unless t is at the boundary of a sample, require
-            # input[t] == input[t_next]
-            time = ns.get_time()
-            if t in ns.sample_points or t == time.first():
-                return Constraint.Skip
-            t_next = time.next(t)
-            inputs = ns.input_vars.varlist
-            _slice = inputs[i]
-            return _slice[t_next] == _slice[t]
-
-        name = 'pwc_constraint'
-        pwc_constraint = Constraint(time, input_indices, 
-                rule=pwc_rule)
-        model._NMPC_NAMESPACE.add_component(name, pwc_constraint)
-
-        pwc_constraint_list = [Reference(pwc_constraint[:, i])
-                           for i in input_indices]
-        model._NMPC_NAMESPACE.pwc_constraint_list = pwc_constraint_list
-        # TODO: at this point, make sure inputs are unfixed so that the model
-        # is not over-constrained
-
-
-    def initialize_control_problem(self, **kwargs):
-        """Function to initialize the controller model before solving the
-        optimal control problem. Possible strategies are to use the initial
-        conditions, to perform a simulation, or to use the results of the 
-        previous solve. Initialization from a previous (optimization)
-        solve can only be done if an optimization solve has been performed
-        since the last initialization. The strategy may be passed in as
-        the control_init_option keyword (config) argument, otherwise the
-        default will be used.
-
-        """
-        config = self.config(kwargs)
-        strategy = config.control_init_option
-        solver = config.solver
-
-        input_type = config.element_initialization_input_option
-
-        time = self.controller_time
-
-        if strategy == ControlInitOption.FROM_PREVIOUS:
-            self.initialize_from_previous_sample(self.controller, **kwargs)
-
-        elif strategy == ControlInitOption.BY_TIME_ELEMENT:
-            self.initialize_by_solving_elements(self.controller, self.controller_time,
-                    input_type=input_type, **kwargs)
-
-        elif strategy == ControlInitOption.FROM_INITIAL_CONDITIONS:
-            self.initialize_from_initial_conditions(self.controller, **kwargs)
-
-        elif strategy == ControlInitOption.SETPOINT:
-            self.initialize_to_setpoint(self.controller, **kwargs)
-        
-        # Add check that initialization did not violate bounds/equalities?
-
-        self.controller_solved = False
-
-
-    def initialize_to_setpoint(self, 
-            model, 
-            categories=[
-                VariableCategory.DIFFERENTIAL,
-                VariableCategory.ALGEBRAIC,
-                VariableCategory.DERIVATIVE,
-                VariableCategory.INPUT,
-                ],
-            **kwargs):
-        """ Initializes controller at non-initial time points to the 
-        setpoint values of the unfixed, time-indexed variables.
-
-        Args:
-            model : Model to initialize
-            categories : list of VariableCategory enum items that
-                         will be initialized.
-        """
-        # TODO: test
-        namespace = getattr(model, self.namespace_name)
-        time = namespace.get_time()
-        t0 = time.first()
-        cat_dict = namespace.category_dict
-        for cat in categories:
-            group = cat_dict[cat]
-            for _slice, sp in zip(group, group.setpoint):
-                for t in time:
-                    # This could be made more compact if I had slices
-                    # with start and stop values...
-                    if t == t0:
-                        continue
-                    # This will fail if sp is None.
-                    # ~Shouldn't~ be the case for any of these variables
-                    # though.
-                    _slice[t].set_value(sp)
-
-
-    def initialize_by_solving_elements(self, model, time,
-            input_type=ElementInitializationInputOption.SETPOINT,
-            objective_name='tracking_objective',
-            **kwargs):
-        """Initializes the controller model by solving (a square simulation
-        for) each time element.
-
-        Args:
-            model : Model to initialize
-            time : Set to treat as time
-            input_type : ElementInitializationInputOption enum item 
-                         telling how to fix the inputs for the simulation
-
-        """
-        config = self.config(kwargs)
-        tol = config.tolerance
-        outlvl = config.outlvl
-        objective = getattr(model._NMPC_NAMESPACE, 
-                            objective_name)
-        namespace = model._NMPC_NAMESPACE
-
-        # Strip bounds before simulation as square solves will be performed
-        strip_controller_bounds = TransformationFactory(
-                                      'contrib.strip_var_bounds')
-        strip_controller_bounds.apply_to(model, reversible=True)
-
-        input_vars = model._NMPC_NAMESPACE.input_vars
-        if input_type == ElementInitializationInputOption.SETPOINT:
-            for i, _slice in enumerate(input_vars.varlist):
-                for t in time:
-                    if t != time.first():
-                        _slice[t].fix(input_vars.setpoint[i])
-                    else:
-                        _slice[t].fix()
-        elif input_type == ElementInitializationInputOption.INITIAL:
-            for i, _slice in enumerate(input_vars.varlist):
-                t0 = time.first()
-                for t in time:
-                    _slice[t].fix(_slice[t0].value)
-        else:
-            raise ValueError('Unrecognized input option')
-        # The above should ensure that all inputs are fixed and the 
-        # model has no dof upon simulation
-
-        # Deactivate objective function
-        # Here I assume the name of the objective function.
-        # TODO: ObjectiveType Enum and objective_dict
-        objective.deactivate()
-        model._NMPC_NAMESPACE.pwc_constraint.deactivate()
-
-        initialize_by_element_in_range(self.controller, self.controller_time, 
-                    time.first(), 
-                    time.last(),
-                    outlvl=outlvl,
-                    dae_vars=self.controller._NMPC_NAMESPACE.dae_vars,
-                    time_linking_variables=self.controller._NMPC_NAMESPACE.diff_vars)
-
-        objective.activate()
-        model._NMPC_NAMESPACE.pwc_constraint.activate()
-
-        for _slice in self.controller._NMPC_NAMESPACE.input_vars:
-            for t in time:
-                if t != time.first():
-                    # Don't want to unfix inputs at time.first()
-                    _slice[t].unfix()
-
-        strip_controller_bounds.revert(self.controller)
-
-        timelist = list(time)
-        for cat, group in namespace.category_dict.items():
-            if (cat == VariableCategory.FIXED or cat == VariableCategory.INPUT
-                    or cat == VariableCategory.SCALAR):
-                continue
-            violated = get_violated_bounds_at_time(group, timelist, tol)
-            if violated:
-                raise ValueError(
-                    'Bounds violated after solving elements: %s'
-                    % str(violated))
-
-
-    def initialize_from_previous_sample(self, model,
-            categories=[VariableCategory.DIFFERENTIAL,
-                        VariableCategory.ALGEBRAIC,
-                        VariableCategory.DERIVATIVE,
-                        VariableCategory.INPUT],
-            **kwargs):
-        """Re-initializes values of variables in model to the values one 
-        sampling time in the future. Values for the last sampling time are 
-        currently set to values in the steady state model, assumed to be the 
-        set point.
-
-        Args:
-            model : Flowsheet model to initialize
-            categories : List of VariableCategory enum items to initialize.
-                         Default contains DIFFERENTIAL, ALGEBRAIC, DERIVATIVE,
-                         and INPUT
-
-        """
-        # Should only do this if controller is initialized
-        # from a prior solve.
-        if not self.controller_solved:
-            raise RuntimeError(
-                    'Cannot initialize from previous if the control '
-                    'problem has not previously been solved.'
-                    )
-
-        config = self.config(kwargs)
-        sample_time = config.sample_time
-        tolerance = config.continuous_set_tolerance
-
-        # TODO
-        # Should initialize dual variables here too.
-
-        time = model._NMPC_NAMESPACE.get_time()
-        category_dict = model._NMPC_NAMESPACE.category_dict
-
-        for categ in categories:
-            varlist = category_dict[categ].varlist
-            for i, _slice in enumerate(varlist):
-                for t in time:
-                    # If not in last sample:
-                    if (time.last() - t) >= sample_time:
-                        target = t + sample_time
-                        next_idx = time.find_nearest_index(target, tolerance)
-                        t_next = time[next_idx]
-                        _slice[t].set_value(_slice[t_next].value)
-                    else:
-                        _slice[t].set_value(category_dict[categ].setpoint[i])
-
-
-    def initialize_from_initial_conditions(self, model, 
-            categories=[VariableCategory.DERIVATIVE,
-                        VariableCategory.DIFFERENTIAL,
-                        VariableCategory.ALGEBRAIC],
-            **kwargs):
-        """ 
-        Set values of differential, algebraic, and derivative variables to
-        their values at the initial conditions.
-        An implicit assumption here is that the initial conditions are
-        consistent.
-
-        Args:
-            model : Flowsheet model whose variables are initialized
-            categories : List of VariableCategory enum items to 
-                         initialize. Default contains DERIVATIVE, DIFFERENTIAL,
-                         and ALGEBRAIC.
-
-        """
-        config = self.config(kwargs)
-        time = model._NMPC_NAMESPACE.get_time()
-        cat_dict = model._NMPC_NAMESPACE.category_dict
-        for categ in categories:
-            varlist = cat_dict[categ].varlist
-            for v in varlist:
-                v[:].set_value(v[0].value)
-
-    
-    def solve_control_problem(self, **kwargs):
-        """Function for solving optimal control problem, which calculates
-        control inputs for the plant.
-
-        """
-        config = self.config(kwargs)
-        solver = config.solver
-        outlvl = config.outlvl
-        init_log = idaeslog.getInitLogger('nmpc', level=outlvl)
-        s_log = idaeslog.getSolveLogger('nmpc', level=outlvl)
-
-        time = self.controller_time
-        for _slice in self.controller._NMPC_NAMESPACE.input_vars:
-            for t in time:
-                if t == time.first():
-                    _slice[t].fix()
-                else:
-                    _slice[t].unfix()
-
-        assert (degrees_of_freedom(self.controller) == 
-                self.controller._NMPC_NAMESPACE.n_input_vars*
-                (self.controller._NMPC_NAMESPACE.samples_per_horizon))
-
-        with idaeslog.solver_log(s_log, idaeslog.DEBUG) as slc:
-            results = solver.solve(self.controller, tee=slc.tee)
-        if results.solver.termination_condition == TerminationCondition.optimal:
-            init_log.info('Successfully solved optimal control problem')
-            self.controller_solved = True
-        else:
-            msg = 'Failed to solve optimal control problem'
-            init_log.error(msg)
-            raise ValueError(msg)
-
-    def add_k_aug_suffixes(self):
-        controller = self.controller
-        for name, direction in K_AUG_SUFFIXES:
-            # TODO: any reason not to add these to the namespace?
-            if not hasattr(controller, name):
-                suffix = Suffix(direction=direction)
-                controller.add_component(name, suffix)
-
-    def prepare_advanced_step_controller(self):
-        """
-        TODO
-        """
-        # What are the "dof vars?" They are the measurements.
-        # These should be defined and known by the controller,
-        # but for now I will use the controller_ic_vars.
-        controller = self.controller
-        block = getattr(controller, self.namespace_name)
-        time = block.get_time()
-        index = time.first()
-        wrt_vars = block.ic_vars
-        self.add_k_aug_suffixes()
-        self.advanced_step_manager = AdvancedStepManager(
-                block,
-                wrt_vars,
-                index,
-                )
-        self.k_aug = SolverFactory('k_aug', executable='k_aug')
-        self.k_aug.set_options({"dsdp_mode": ""})
-        self.dot_driver = SolverFactory('dot_sens', executable='dot_sens')
-        # TODO: Do I need to set any dot_driver options?
-        for var in block.input_vars:
-            # Populate k_aug suffix for dof vars.
-            # (Which are actually the dependent vars from 
-            # the perspective of the advanced step update.)
-            controller.dof_v[var[index]] = 1
-
-    def get_measurement_offset(self, measured_state):
-        controller = self.controller
-        namespace = getattr(controller, self.namespace_name)
-        time = namespace.get_time()
-        t0 = time.first()
-        offset = [value(var[t0]) - measured_state[i] 
-                for i, var in enumerate(namespace.ic_vars)]
-        return offset
-
-    def solve_advanced_step_control_problem(self, measured_state, **kwargs):
-        """
-        TODO
-        """
-        controller = self.controller
-        namespace = getattr(controller, self.namespace_name)
-        time = namespace.get_time()
-        t0 = time.first()
-        offset = self.get_measurement_offset(measured_state)
-        for i in self.advanced_step_manager.block.wrt_set:
-            # Populate k_aug suffix for measurement discrepancy.
-            con = self.advanced_step_manager.block.wrt_constraint[i]
-            controller.dcdp[con] = i+1 # offset[i]
-            # Value of this suffix will be the column of this parameter
-            # in the RHS matrix.
-        with self.advanced_step_manager as as_manager:
-            self.solve_control_problem(**kwargs)
-            controller.ipopt_zL_in.update(controller.ipopt_zL_out)
-            controller.ipopt_zU_in.update(controller.ipopt_zU_out)
-            results = self.k_aug.solve(
-                    controller,
-                    tee=True,
-                    symbolic_solver_labels=False,
-                    )
-
-    def perform_sensitivity_update(self, measured_state, **kwargs):
-        """
-        TODO
-        """
-        controller = self.controller
-        namespace = getattr(controller, self.namespace_name)
-        time = namespace.get_time()
-        offset = get_measurement_offset(measured_state)
-        for i in self.advanced_step_manager.block.wrt_set:
-            con = self.advanced_step_manager.block.wrt_constraint[i]
-            controller.npdp[con] = offset[i]
-        with self.advanced_step_manager as as_manager:
-            results = self.dot_driver.solve(
-                    controller,
-                    tee=True,
-                    )
-
-    def simulate_controller_sample(self, t_start, **kwargs):
-        """
-        """
-        # get time points within sample
-        # fix inputs at those values
-        # apply strip bounds
-        # deactivate pwc constraints
-        # deactivate objective
-        # simulate_over_range
-        # activate objective
-        # reactivate pwc constraints
-        # revert strip bounds
-        # unfix inputs
-        # TODO: would be nice to have context managers for these things
-        config = self.config(kwargs)
-        sample_time = self.sample_time
-        tolerance = config.tolerance
-        cs_tolerance = config.continuous_set_tolerance
-        solver = config.solver
-        outlvl = config.outlvl
-        objective_name = config.full_state_objective_name
-        controller = self.controller
-        time = self.controller_time
-        namespace = getattr(controller, self.get_namespace_name())
-        # TODO: allow multiple objectives to exist, have mechanism for telling
-        # which should be active
-        objective = getattr(namespace, objective_name)
-        sample_points = namespace.sample_points
-        sample_point_set = set(sample_points)
-        sample_point_set.add(time.first())
-        # ^ Should sample_points include time.first()?
-
-        t_end = t_start + sample_time
-        end_idx = time.find_nearest_index(t_end, cs_tolerance)
-        t_end = time[end_idx]
-        if (t_start not in sample_point_set or 
-                t_end not in sample_point_set):
-            raise ValueError(
-                'Start and end of controller simulation must be sample points')
-        sample = [t for t in time if t_start <= t and t <= t_end]
-
-        for i, _slice in enumerate(namespace.input_vars):
-            for t in sample:
-                _slice[t].fix()
-                if t not in sample_point_set:
-                    namespace.pwc_constraint[t, i].deactivate()
-        objective.deactivate()
-        strip_bounds = TransformationFactory('contrib.strip_var_bounds')
-        strip_bounds.apply_to(controller, reversible=True)
-
-        time_linking_vars = (namespace.diff_vars.varlist + 
-                             namespace.deriv_vars.varlist)
-        time_indexed_vars = namespace.dae_vars
-        initialize_by_element_in_range(
-                controller,
-                time,
-                t_start,
-                t_end,
-                time_linking_vars=time_linking_vars,
-                dae_vars=time_indexed_vars,
-                solver=solver,
-                outlvl=outlvl)
-
-        strip_bounds.revert(controller)
-        objective.activate()
-        for group in [namespace.diff_vars, namespace.alg_vars]:
-            violated = get_violated_bounds_at_time(group, sample, tolerance)
-            if violated:
-                raise ValueError(
-                    'Bounds violated after solving elements: %s'
-                    % str(violated))
-            
-        for i, _slice in enumerate(namespace.input_vars):
-            for t in sample:
-                _slice[t].unfix()
-                if t not in sample_point_set:
-                    namespace.pwc_constraint[t, i].activate()
-
-
-    def simulate_plant(self, t_start=None, **kwargs):
-        """Function for simulating plant model for one sampling period after
-        inputs have been assigned from solve of controller model.
-
-        Args:
-            t_start : Beginning of timespan over which to simulate
-
-        """
-        config = self.config(kwargs)
-        plant_type = config.plant_horizon_type
-        t_start = self.validate_plant_start_time(t_start, 
-                plant_horizon_type=plant_type)
-
-        sample_time = self.config.sample_time
-        # ^ Use self.config here, as I don't want user to override sample_time
-        #   at this point. How to throw an error if they do? - use immutable param
-        # TODO
-        calculate_error = config.calculate_error
-        outlvl = config.outlvl
-        init_log = idaeslog.getInitLogger('nmpc', level=outlvl)
-        tol = config.continuous_set_tolerance
-        plant_time = self.plant_time
-
-        t_end = t_start + sample_time 
-        assert t_start in self.plant_time
-        end_idx = self.plant_time.find_nearest_index(t_end, tol)
-        t_end = plant_time[end_idx]
-        assert t_end in self.plant_time
-
-        initialize_by_element_in_range(self.plant, self.plant_time, t_start, t_end, 
-                dae_vars=self.plant._NMPC_NAMESPACE.dae_vars, 
-                time_linking_vars=self.plant._NMPC_NAMESPACE.diff_vars,
-                outlvl=outlvl)
-
-        # Store previous to help with construction of data series from plant.
-        self.previous_plant_time = self.current_plant_time
-        # This will have round off error. Should not use as an index.
-        self.current_plant_time = self.current_plant_time + sample_time
-
-        msg = ('Successfully simulated plant over the sampling period '
-                'through ' + str(self.current_plant_time))
-        init_log.info(msg)
-
-        tc1 = self.controller_time.first() + sample_time
-
-        if self.controller_solved and calculate_error:
-            # This only works if plant and controller share differential 
-            # variables
-            # TODO: better way to calculate error when this is not the case
-            self.state_error[t_end] = self.calculate_error_between_states(
-                    self.controller, self.plant, tc1, t_end)
-
-        # For each variable of interest to the user, save the value of the 
-        # variable just simulated
-        # Separate function append_history_from_plant?
-
-
-    def cycle_plant(self, t_start=None, t_end=None, 
-            categories=[
-                VariableCategory.DIFFERENTIAL,
-                VariableCategory.DERIVATIVE,
-                VariableCategory.ALGEBRAIC,
-                VariableCategory.INPUT,
-                ],
-            **kwargs):
-        """
-        Sets the values of plant variables at t_start to those at t_end.
-        """
-        # By default, copy fixed variables
-        config = self.config(kwargs)
-        cs_tolerance = config.continuous_set_tolerance
-        plant = self.plant
-        plant_time = self.plant_time
-        namespace = getattr(plant, self.get_namespace_name())
-        category_dict = namespace.category_dict
-        sample_set = set(namespace.sample_points)
-        sample_time = self.sample_time
-
-        if t_start is None:
-            t_start = plant_time.first()
-        if t_end is None:
-            t_end = t_start + sample_time
-            end_idx = plant_time.find_nearest_index(t_end, cs_tolerance)
-            t_end = plant_time[end_idx]
-        for t in [t_start, t_end]:
-            if t not in sample_set:
-                raise ValueError(
-                    'Can only cycle plant between sample points')
-
-        for categ in categories:
-            varlist = category_dict[categ].varlist
-            copy_values_at_time(varlist, varlist, t_start, t_end)
-            
-
-    def extend_history_from_plant(self, history, t_start=None, t_end=None,
-            **kwargs):
-        config = self.config(kwargs)
-        plant_type = config.plant_horizon_type
-        cs_tolerance = config.continuous_set_tolerance
-        t_start = self.validate_plant_start_time(t_start,
-                plant_horizon_type=plant_type)
-        plant = self.plant
-        plant_time = self.plant_time
-        t0 = plant_time.first()
-        t_prev = self.previous_plant_time
-        sample_time = self.sample_time
-
-        t_start, t_end = self.validate_time_bounds(plant_time, t_start, t_end)
-        time_list = [t for t in plant_time if t_start <= t and t <= t_end]
-        real_time = [t_prev + (t - t_start) for t in time_list]
-        # TODO: real time should probably just be offset from last time point
-        # in the history, unless somebody really needs a "gap"
-
-        data_list = []
-        for cuid in history:
-            for comp in cuid.list_components(plant.model()):
-                break
-            _slice = self.get_slice(plant, comp)
-            data = [_slice[t].value for t in time_list]
-            data_list.append(data)
-
-        history.extend(real_time, data_list)
-        return history
-
-
-    def validate_time_bounds(self, time, t_start, t_end):
-        cs_tolerance = self.config.continuous_set_tolerance
-        sample_time = self.config.sample_time
-        if t_start is None:
-            t_start = time.first()
-        else:
-            start_idx = time.find_nearest_index(t_start, cs_tolerance)
-            t_start = time[start_idx]
-        if t_end is None:
-            t_end = t_start + sample_time
-        end_idx = time.find_nearest_index(t_end, cs_tolerance)
-        t_end = time[end_idx]
-        return t_start, t_end
-
-
-    def get_slice(self, model, vardata):
-        # Awkward that this method needs a model as an input
-        # Should probably make it a method of some model container
-        # class.
-        namespace = getattr(model, self.namespace_name)
-        var_locator = namespace.var_locator
-        info = var_locator[vardata]
-        group = info.group
-        location = info.location
-        _slice = group[location]
-        return _slice
-
-
-    def initialize_history_from_plant(self, t_start=None, t_end=None, 
-            variables=[VariableCategory.DIFFERENTIAL, VariableCategory.INPUT],
-            name=None,
-            **kwargs):
-        # TODO: case for None
-        config = self.config(kwargs)
-        cs_tolerance = config.continuous_set_tolerance
-        time = self.plant_time
-        t_prev = self.previous_plant_time
-        t0 = time.first()
-        namespace = getattr(self.plant, self.get_namespace_name())
-        category_dict = namespace.category_dict
-
-        t_start, t_end = self.validate_time_bounds(time, t_start, t_end)
-        # Time points are added to history as offsets from time.first().
-        # If t_start != time.first(), it is not obvious that this is correct.
-        # If this were a method of some model container, that container would
-        # need to know the model's current_time.
-        time_list = [t for t in time if t_start <= t and t <= t_end]
-        real_time = [t_prev + (t - t_start) for t in time_list]
-
-        data = OrderedDict()
-        for var in variables:
-            if var in VariableCategory:
-                category = var
-                group = category_dict[category]
-                # Extend the queue
-                variables.extend(var[t0] for var in group)
-                continue
-            _slice = self.get_slice(self.plant, var)
-            cuid = cuid_from_timeslice(_slice, time)
-            data[cuid] = [_slice[t].value for t in time_list]
-
-        history = VectorSeries(
-                data=data,
-                time=real_time,
-                name=name,
-                tolerance=cs_tolerance,
-                )
-        return history
-
-
-    def initialize_input_history_from(self, model, t_start=None, t_end=None, 
-            t_real=None,
-            name=None,
-            **kwargs):
-        config = self.config(kwargs)
-        cs_tolerance = config.continuous_set_tolerance
-        namespace = getattr(model, self.namespace_name)
-        time = namespace.get_time()
-        t0 = time.first()
-        sample_points = namespace.sample_points
-
-        if t_real is None:
-            t_real = self.previous_plant_time
-
-        t_start, t_end = self.validate_time_bounds(time, t_start, t_end)
-        if t0 not in sample_points:
-            # TODO: Need to decide whether I want to include t0 in sample points.
-            #       Probably should, but this is not the current behavior.
-            sample_points = [t0] + sample_points
-        time_list = [t for t in sample_points if t_start <= t and t <= t_end]
-        real_time = [t_real + (t - t_start) for t in time_list]
-
-        data = OrderedDict()
-        # TODO: What if "input_vars" in plant and controller are not the same?
-        for _slice in namespace.input_vars:
-            cuid = cuid_from_timeslice(_slice, time)
-            data[cuid] = [_slice[t].value for t in time_list]
-
-        history = VectorSeries(
-                data=data,
-                time=real_time,
-                name=name,
-                tolerance=cs_tolerance,
-                )
-        return history
-
-
-    def extend_input_history_from(self, history, model, t_start=None, 
-            t_end=None,
-            name=None,
-            **kwargs):
-        config = self.config(kwargs)
-        cs_tolerance = config.continuous_set_tolerance
-        namespace = getattr(model, self.namespace_name)
-        time = namespace.get_time()
-        t0 = time.first()
-        sample_points = namespace.sample_points
-
-        # Just offset from last existing time point.
-        # Can relax this (allowing gaps) if there is demand.
-        t_real = history.time[-1]
-
-        t_start, t_end = self.validate_time_bounds(time, t_start, t_end)
-        if t0 not in sample_points:
-            sample_points = [t0] + sample_points
-        time_list = [t for t in sample_points if t_start <= t and t <= t_end]
-        real_time = [t_real + (t - t_start) for t in time_list]
-
-        data_list = []
-        for cuid in history:
-            for comp in cuid.list_components(model.model()):
-                break
-            _slice = self.get_slice(model, comp)
-            data = [_slice[t].value for t in time_list]
-            data_list.append(data)
-        history.extend(real_time, data_list)
-        return history
-
-    def calculate_error_between_states(self, mod1, mod2, t1, t2, 
-            Q_matrix=[],
-            categories=[VariableCategory.DIFFERENTIAL],
-            **kwargs):
-        """
-        Calculates the normalized (by the weighting matrix already calculated)
-        error between the differential variables in different models and at
-        different points in time.
-
-        Args:
-            mod1 : First flowsheet model
-            mod2 : Second flowsheet model (may be same as the first)
-            t1 : Time point of interest in first model
-            t2 : Time point of interest in second model
-            Q_matrix : List of weights by which to weigh the error for
-                       each state. Default is to use the same weights calculated
-                       for the controller objective function.
-
-        """
-        config = self.config(kwargs)
-
-        Q_diagonal = config.state_objective_weight_matrix_diagonal
-        if not Q_diagonal:
-            raise ValueError('Only diagonal weighting matrices are supported')
-        # Grab the weighting matrix from the controller model regardless of what
-        # mod1 and mod2 are. This can be overwritten if desired.
-
-        # TODO: allow option to override weights
-        # As the default, weights are taken from model 1
-
-        # Used to specify variables other than differential to use for
-        # error calculation
-        
-        varlist_1 = []
-        varlist_2 = []
-
-        weight_matrix_provided = bool(Q_matrix)
-        for categ in categories:
-            varlist_1 += mod1._NMPC_NAMESPACE.category_dict[categ].varlist
-            varlist_2 += mod2._NMPC_NAMESPACE.category_dict[categ].varlist
-            if not weight_matrix_provided:
-                Q_matrix += self.controller._NMPC_NAMESPACE.category_dict[categ].weights
-        assert len(varlist_1) == len(varlist_2)
-        n = len(varlist_1)
-
-        assert t1 in mod1._NMPC_NAMESPACE.get_time()
-        assert t2 in mod2._NMPC_NAMESPACE.get_time()
-
-        error = sum(Q_matrix[i]*(varlist_1[i][t1].value - 
-                                 varlist_2[i][t2].value)**2
-                    for i in range(n) if Q_matrix[i] is not None)
-
-        return error
-=======
 class NMPCSim(object):
     """
     Main class for NMPC simulations of Pyomo models.
@@ -2298,5 +145,4 @@
         t0 = controller_time_set.first()
         self.noise_bounds = [(0.0, var[t0].ub) for var in 
                 self.controller.measurement_vars]
-        self.noise_function = random.gauss
->>>>>>> b091c59c
+        self.noise_function = random.gauss