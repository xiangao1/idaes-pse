--- conflicted
+++ resolved
@@ -1031,52 +1031,6 @@
             loc = info.location
             group = category_dict[categ]
             group.set_setpoint(loc, val)
-<<<<<<< HEAD
-
-        was_originally_active = ComponentMap([(comp, comp.active) for comp in 
-                controller.component_data_objects((Constraint, Block))])
-        non_initial_time = [t for t in time if t != time.first()]
-        deactivated = deactivate_model_at(controller, time, non_initial_time, 
-                suppress_warnings=True)
-
-        inconsistent = get_inconsistent_initial_conditions(
-                controller, 
-                time,
-                tol=tolerance,
-                suppress_warnings=True)
-        if inconsistent:
-            dof = degrees_of_freedom(controller)
-            if dof > 0:
-                idaeslog.warning(
-                        'Positive degrees of freedom in controller model with '
-                        'inconsistent initial conditions. '
-                        'Fixing inputs in an attempt to remedy.')
-                for var in controller._NMPC_NAMESPACE.input_vars:
-                    var[t0].fix()
-                dof = degrees_of_freedom(controller)
-                if dof != 0:
-                    msg = ('Nonzero degrees of freedom in initial conditions '
-                          'of controller model after fixing inputs.')
-                    idaeslog.error(msg)
-                    raise RuntimeError(msg)
-            elif dof < 0:
-                msg = ('Negative degrees of freedom in controller model with '
-                      'inconsistent initial conditions.')
-                idaeslog.error(msg)
-                raise RuntimeError(msg)
-
-            init_log.info('Initial conditions are inconsistent. Solving')
-            with idaeslog.solver_log(solver_log, level=idaeslog.DEBUG) as slc:
-                results = solver.solve(controller, tee=slc.tee)
-            if results.solver.termination_condition == TerminationCondition.optimal:
-                init_log.info(
-                        'Successfully solved for consistent initial conditions')
-            else:
-                msg = 'Failed to solve for consistent initial conditions'
-                init_log.error(msg)
-                raise RuntimeError(msg)
-=======
->>>>>>> d188c8bb
 
         # Calculate objective weights for all variables.
         for categ, vargroup in category_dict.items():
