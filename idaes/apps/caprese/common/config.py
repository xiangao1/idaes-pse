--- conflicted
+++ resolved
@@ -59,14 +59,12 @@
     DISCARD = 61
     PUSH = 62
 
-<<<<<<< HEAD
 
 class PlantHorizonType(ConfigEnum):
     FULL = 71
     ROLLING = 72
 
-=======
->>>>>>> da37ad28
+
 # This function is used as the domain for the user-provided
 # list of inputs at time.first().
 def validate_list_of_vardata(varlist):
