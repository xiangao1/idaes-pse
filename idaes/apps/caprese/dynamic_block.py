# -*- coding: utf-8 -*-
#################################################################################
# The Institute for the Design of Advanced Energy Systems Integrated Platform
# Framework (IDAES IP) was produced under the DOE Institute for the
# Design of Advanced Energy Systems (IDAES), and is copyright (c) 2018-2021
# by the software owners: The Regents of the University of California, through
# Lawrence Berkeley National Laboratory,  National Technology & Engineering
# Solutions of Sandia, LLC, Carnegie Mellon University, West Virginia University
# Research Corporation, et al.  All rights reserved.
#
# Please see the files COPYRIGHT.md and LICENSE.md for full copyright and
# license information.
#################################################################################
""" Block-like object meant for models where almost everything is indexed
by time.
"""

from collections import OrderedDict

import idaes.logger as idaeslog
from idaes.apps.caprese.util import initialize_by_element_in_range
from idaes.apps.caprese.common.config import (
        InputOption,
        )
from idaes.apps.caprese.common.config import VariableCategory as VC
from idaes.apps.caprese.categorize import (
        categorize_dae_variables,
        CATEGORY_TYPE_MAP,
        )
from idaes.apps.caprese.dynamic_var import (
        DynamicVar,
        _DynamicVector,
        DiffVar,
        DerivVar,
        AlgVar,
        InputVar,
        FixedVar,
        MeasuredVar,
        ActualMeasurementVar,
        MeasurementErrorVar,
        ModelDisturbanceVar,
        )
from idaes.core.util.model_statistics import degrees_of_freedom

from pyomo.environ import (
        Block,
        Reference,
        TransformationFactory,
        Var,
        Set,
        ComponentUID,
        Suffix,
        )
from pyomo.core.base.initializer import Initializer
from pyomo.core.base.block import _BlockData, SubclassOf
from pyomo.core.base.indexed_component import UnindexedComponent_set
from pyomo.common.collections import ComponentMap
from pyomo.common.config import ConfigDict, ConfigValue
from pyomo.core.base.range import remainder
from pyomo.dae.set_utils import deactivate_model_at
from pyomo.dae.flatten import flatten_dae_components

class _DynamicBlockData(_BlockData):
    """ This class adds methods and data structures that are useful
    for working with dynamic models. These include methods for
    initialization and references to time-indexed variables.
    """
    # TODO: This class should probably give the option to clone
    # the user's model.

    logger = idaeslog.getLogger('nmpc')

    CONFIG = ConfigDict()

    CONFIG.declare('tee', ConfigValue(
        default=True,
        domain=bool,
        doc="tee option for embedded solver calls",
        ))

    CONFIG.declare('outlvl', ConfigValue(
        default=idaeslog.INFO,
        doc="Output level for IDAES logger",
        ))

    def _construct(self):
        """ Generates time-indexed references and categorizes them. """
        model = self.mod
        time = self.time
        try:
            inputs = self._inputs
        except AttributeError:
            inputs = self._inputs = None
        try:
            measurements = self._measurements
        except AttributeError:
            measurements = self._measurements = None
            
        
        # Categorization has already been done in estimator.py, 
        # so we don't do it again here.
        if hasattr(self, "already_categorized_for_MHE") and \
            self.already_categorized_for_MHE:
            category_dict = self.category_dict #local variable is used in the rest of this function
            
            # CATEGORY_TYPE_MAP[VC.ACTUALMEASUREMENT] = ActualMeasurementVar
            # CATEGORY_TYPE_MAP[VC.MEASUREMENTERROR] = MeasurementErrorVar
            # CATEGORY_TYPE_MAP[VC.MODELDISTURBANCE] = ModelDisturbanceVar

        # TODO: Give the user the option to provide their own
        # category_dict (they know the structure of their model
        # better than I do...)
        elif self._category_dict is not None:
            category_dict = self.category_dict = self._category_dict
            if (VC.INPUT not in category_dict and inputs is not None):
                self.category_dict[VC.INPUT] = inputs
            if (VC.MEASUREMENT not in category_dict and measurements is not None):
                self.category_dict[VC.MEASUREMENT] = measurements
            self.dae_vars = []
            for categ, varlist in category_dict.items():
                if categ is not VC.MEASUREMENT:
                    # Assume that measurements are duplicates
                    self.dae_vars.extend(varlist)

        else:
            scalar_vars, dae_vars = flatten_dae_components(
                    model,
                    time,
                    ctype=Var,
                    )
            self.scalar_vars = scalar_vars
            self.dae_vars = dae_vars
            category_dict = categorize_dae_variables(
                    dae_vars,
                    time,
                    inputs,
                    measurements=measurements,
                    )
            self.category_dict = category_dict
            
        keys = list(category_dict)
        for categ in keys:
            if not self.category_dict[categ]:
                # Empty categories cause problems for us down the road
                # due empty (unknown dimension) slices.
                category_dict.pop(categ)

        self._add_category_blocks()
        self._add_category_references()

        self.categories = set(category_dict)

        # Now that we don't rely on knowing what the categories
        # will be, we do not need these attributes. They are, however,
        # used in the tests, so for now, we add them if possible.
        if VC.DIFFERENTIAL in category_dict:
            self.differential_vars = category_dict[VC.DIFFERENTIAL]
        if VC.ALGEBRAIC in category_dict:
            self.algebraic_vars = category_dict[VC.ALGEBRAIC]
        if VC.DERIVATIVE in category_dict:
            self.derivative_vars = category_dict[VC.DERIVATIVE]
        if VC.INPUT in category_dict:
            self.input_vars = category_dict[VC.INPUT]
        if VC.FIXED in category_dict:
            self.fixed_vars = category_dict[VC.FIXED]
        if VC.MEASUREMENT in category_dict:
            self.measurement_vars = category_dict.pop(VC.MEASUREMENT)

        # The categories in category_dict now form a partition of the
        # time-indexed variables. This is necessary to have a well-defined
        # vardata map, which maps each vardata to a unique component indexed
        # only by time.

        # Maps each vardata (of a time-indexed var) to the DynamicVar
        # that contains it.
        self.vardata_map = ComponentMap((var[t], var) 
                for var in self.component_objects(SubclassOf(DynamicVar))
                #for varlist in category_dict.values()
                #for var in varlist
                for t in var.index_set()
                if var.ctype is not MeasuredVar
                )
        # NOTE: looking up var[t] instead of iterating over values() 
        # appears to be ~ 5x faster

        # These should be overridden by a call to `set_sample_time`
        # The defaults assume that the entire model is one sample.
        if self._sample_time is None:
            self.sample_points = [time.first(), time.last()]
            self.sample_point_indices = [1, len(time)]
        # If self._sample_time is provided, sample_points for the plant and the controller 
        # will be created in mhe.py or controller.py.
        # else: 
        #     self.set_sample_time(self._sample_time)

    _var_name = 'var'
    _block_suffix = '_BLOCK'
    _set_suffix = '_SET'

    @classmethod
    def get_category_block_name(cls, categ):
        """ Gets block name from name of enum entry """
        return categ.name + cls._block_suffix

    @classmethod
    def get_category_set_name(cls, categ):
        """ Gets set name from name of enum entry """
        return categ.name + cls._set_suffix

    def _add_category_blocks(self):
        """ Adds an indexed block for each category of variable and
        attach a reference to each variable to one of the BlockDatas.
        """
        category_dict = self.category_dict
        var_name = self._var_name
        for categ, varlist in category_dict.items():
            ctype = CATEGORY_TYPE_MAP.get(categ, DynamicVar)
            # These names are e.g. 'DIFFERENTIAL_BLOCK', 'DIFFERENTIAL_SET'
            # They serve as a way to access all the "differential variables"
            block_name = self.get_category_block_name(categ)
            set_name = self.get_category_set_name(categ)
            set_range = range(len(varlist))

            # Construct a set that indexes, eg, the "differential variables"
            category_set = Set(initialize=set_range)
            self.add_component(set_name, category_set)

            # Construct an IndexedBlock, each data object of which
            # will contain a single reference-to-timeslice of that
            # category, and with the corresponding custom ctype
            category_block = Block(category_set)
            self.add_component(block_name, category_block)

            # Don't want these blocks sent to any solver.
            category_block.deactivate()

            for i, var in enumerate(varlist):
                # Add reference-to-timeslices to new blocks:
                #
                # Create a new reference if var is not a reference or
                # it has the wrong ctype...
                # We may want to reconsider overriding the user's ctype...
                # We may also want to make sure these references are not
                # attached to anything. Otherwise we will fail here.
                ref = var if var.is_reference() and var.ctype is ctype \
                        else Reference(var, ctype=ctype)
                category_block[i].add_component(var_name, ref)
                # These vars were created by the categorizer
                # and have custom ctypes.

    _vectors_name = 'vectors'

    def _add_category_references(self):
        """ Create a "time-indexed vector" for each category of variables. """
        category_dict = self.category_dict

        # Add a deactivated block to store all my `_DynamicVector`s
        # These be will vars, named by category, indexed by the index
        # into the list of that category and by time. E.g.
        # self.vectors.differential
        self.add_component(self._vectors_name, Block())
        self.vectors.deactivate()

        for categ in category_dict:
            ctype = CATEGORY_TYPE_MAP.get(categ, DynamicVar)
            # Get the block that holds this category of var,
            # and the name of the attribute that holds the
            # custom-ctype var (this attribute is the same
            # for all blocks).
            block_name = self.get_category_block_name(categ)
            var_name = self._var_name

            # Get a slice of the block, e.g. self.DIFFERENTIAL_BLOCK[:]
            block = getattr(self, block_name)
            _slice = block[:]
            #_slice = self.__getattribute__(block_name)[:]
            # Why does this work when self.__getattr__(block_name) does not?
            # __getattribute__ appears to work just fine...

            # Get a slice of the block and var, e.g.
            # self.DIFFERENTIAL_BLOCK[:].var[:]
            _slice = getattr(_slice, var_name)[:]

            # Add a reference to this slice to the `vectors` block.
            # This will be, e.g. `self.vectors.differential` and
            # can be accessed with its two indices, e.g.
            # `self.vectors.differential[i,t0]`
            # to get the "ith coordinate" of the vector of differential
            # variables at time t0.
            ref = Reference(_slice, ctype=_DynamicVector)
            self.vectors.add_component(
                    categ.name.lower(), # Lowercase of the enum name
                    ref,
                    )

    # Time is added in DynamicBlock.construct but this is nice if the user wants
    # to add time in a rule without a long messy line of super().__setattr__.
    def add_time(self):
        # Do this because I can't add a reference to a set
        super(_BlockData, self).__setattr__('time', self.time)

    def set_sample_time(self, sample_time, tolerance=1e-8):
        """ Validates and sets sample time """
        self.validate_sample_time(sample_time, tolerance)
        self.sample_time = sample_time

    def validate_sample_time(self, sample_time, tolerance=1e-8):
        """Makes sure sample points, or integer multiple of sample time-offsets
        from time.first(), lie on finite element boundaries, and that the 
        horizon of each model is an integer multiple of sample time. Assembles 
        a list of sample points and a dictionary mapping sample points to the 
        number of finite elements in the preceding sampling period, and adds 
        them as attributes to _NMPC_NAMESPACE.

        Args:
            sample_time: Sample time to check
            tolerance: Tolerance within which time points must be integer
                       multiples of sample time

        """
        time = self.time
        horizon_length = time.last() - time.first()
        n_t = len(time)

        # TODO: This should probably be a DAE utility
        min_spacing = horizon_length
        for t in time:
            if t == time.first():
                continue
            prev = time.prev(t)
            if t - prev < min_spacing:
                min_spacing = t - prev
        # Sanity check:
        assert min_spacing > 0
        # Required so only one point can satisfy equality to tolerance
        if tolerance >= min_spacing/2:
            raise ValueError(
                'ContinuousSet tolerance is larger than half the minimum '
                'spacing. An element of this set will not necessarily be '
                'unique within this tolerance.')

        off_by = abs(remainder(horizon_length, sample_time))
        if off_by > tolerance:
            raise ValueError(
                'Sampling time must be an integer divider of '
                'horizon length within tolerance %f' % tolerance)
        n_samples = round(horizon_length/sample_time)
        self.samples_per_horizon = n_samples

        finite_elements = time.get_finite_elements()
        fe_set = set(finite_elements)
        finite_element_indices = [
            i for i in range(1, n_t + 1) if time.card(i) in fe_set
        ]
        sample_points = [time.first()]
        sample_indices = [1] # Indices of sample points with in time set
        sample_no = 1
        fe_per = 0
        fe_per_sample_dict = {}
        for i, t in zip(finite_element_indices, finite_elements):
            if t == time.first():
                continue
            fe_per += 1
            time_since = t - time.first()
            sp = sample_no*sample_time
            diff = abs(sp-time_since)
            if diff < tolerance:
                sample_points.append(t)
                sample_indices.append(i)
                sample_no += 1
                fe_per_sample_dict[sample_no] = fe_per
                fe_per = 0
            if time_since > sp:
                raise ValueError(
                        'Could not find a time point for the %ith '
                        'sample point' % sample_no)
        assert len(sample_points) == n_samples + 1
        self.fe_per_sample = fe_per_sample_dict
        self.sample_points = sample_points
        self.sample_point_indices = sample_indices

    def initialize_sample_to_setpoint(self, 
            sample_idx,
            ctype=(DiffVar, AlgVar, InputVar, DerivVar),
            ):
        """ Set values to setpoint values for variables of the
        specified variable ctypes in the specified sample.
        """
        time = self.time
        sample_point_indices = self.sample_point_indices
        i_0 = sample_point_indices[sample_idx-1]
        i_s = sample_point_indices[sample_idx]
        for var in self.component_objects(ctype):
            # `type(var)` is a subclass of `DynamicVar`, so I can
            # access the `setpoint` attribute.
            #
            # Would like:
            # var[t1:ts].set_value(var.setpoint)
            for i in range(i_0+1, i_s+1):
                # Want to exclude first time point of sample,
                # but include last time point of sample.
                t = time.card(i)
                var[t].set_value(var.setpoint)
                
    def initialize_sample_to_initial(self,
            sample_idx,
            ctype=(DiffVar, AlgVar, DerivVar),
            ):
        """ Set values to initial values for variables of the
        specified variable ctypes in the specified sample.
        (This version can also handle vars that are indexed by 
         SAMPLEPOINT_SET.)
        """
<<<<<<< HEAD
        sample_points = self.sample_points
        start = sample_points[sample_idx -1]
        end = sample_points[sample_idx]
        for var in self.component_objects(ctype):
            indexset = var.index_set()
            start_ind = indexset.find_nearest_index(start)
            end_ind = indexset.find_nearest_index(end)
            t0 = indexset[start_ind]
            range_of_interest = range(start_ind+1, end_ind+1)
            for i in range_of_interest:
                t = indexset[i]
=======
        time = self.time
        sample_point_indices = self.sample_point_indices
        i_0 = sample_point_indices[sample_idx-1]
        i_s = sample_point_indices[sample_idx]
        t0 = time.card(i_0)
        for var in self.component_objects(ctype):
            # Would be nice if I could use a slice with
            # start/stop indices to make this more concise.
            for i in range(i_0+1, i_s+1):
                t = time.card(i)
>>>>>>> 57e98d6f
                var[t].set_value(var[t0].value)

    def initialize_to_setpoint(self, 
            ctype=(DiffVar, AlgVar, InputVar, DerivVar),
            ):
        """ Sets values to setpoint values for specified variable
        ctypes for all time points.
        """
        # There should be negligible overhead to initializing
        # in many small loops as opposed to one big loop here.
        for i in range(len(self.sample_points)):
            self.initialize_sample_to_setpoint(i, ctype=ctype)

    def initialize_to_initial_conditions(self, 
            ctype=(DiffVar, AlgVar, DerivVar),
            ):
        """ Sets values to initial values for specified variable
        ctypes for all time points.
        """
        
        if ActualMeasurementVar in self.collect_ctypes():
            ctype += (ActualMeasurementVar,)
        # There should be negligible overhead to initializing
        # in many small loops as opposed to one big loop here.
        for i in range(len(self.sample_points)):
            self.initialize_sample_to_initial(i, ctype=ctype)

    def initialize_by_solving_elements(self, solver, **kwargs):
        """ Solve the square problem with fixed inputs in each
        of the time finite elements individually. This can be
        thought of as a time integration.
        """
        strip_var_bounds = kwargs.pop('strip_var_bounds', True)
        input_option = kwargs.pop('input_option', InputOption.CURRENT)
        config = self.CONFIG(kwargs)
        square_solve_context = SquareSolveContext(
                self,
                strip_var_bounds=strip_var_bounds,
                input_option=input_option,
                )
        model = self.mod
        time = self.time
        # There is a significant amount of overhead when calling
        # initialize_by_element_in_range multiple times, so
        # this method does not call `initialize_samples_by_element`
        # in a loop.
        if VC.DIFFERENTIAL in self.categories:
            time_linking_vars = self.differential_vars
        else:
            time_linking_vars = None
        with square_solve_context as sqs:
            initialize_by_element_in_range(
                    model,
                    time,
                    time.first(),
                    time.last(),
                    dae_vars=self.dae_vars,
                    #time_linking_vars=list(self.differential_vars[:]),
                    time_linking_vars=time_linking_vars,
                    outlvl=config.outlvl,
                    solver=solver,
                    )

    def initialize_samples_by_element(self, samples, solver, **kwargs):
        """ Solve the square problem with fixed inputs for the specified samples
        """
        # TODO: ConfigBlock for this class
        strip_var_bounds = kwargs.pop('strip_var_bounds', True)
        input_option = kwargs.pop('input_option', InputOption.CURRENT)
        config = self.CONFIG(kwargs)

        if type(samples) not in {list, tuple}:
            samples = (samples,)

        # Create a context manager that will temporarily strip bounds
        # and fix inputs, preparing the model for a "square solve."
        square_solve_context = SquareSolveContext(
                self,
                samples=samples,
                strip_var_bounds=strip_var_bounds,
                input_option=input_option,
                )
        sample_points = self.sample_points
        model = self.mod
        time = self.time
        with square_solve_context as sqs:
            for s in samples:
                t0 = sample_points[s-1]
                t1 = sample_points[s]
                # Really I would like an `ElementInitializer` context manager
                # class that deactivates the model once, then allows me to
                # activate the elements I want to solve one at a time.
                # This would allow me to not repeat so much work when
                # initializing multiple samples.
                initialize_by_element_in_range(
                        model,
                        time,
                        t0,
                        t1,
                        dae_vars=self.dae_vars,
                        time_linking_vars=list(self.differential_vars[:]),
                        outlvl=config.outlvl,
                        solver=solver,
                        )

    def set_variance(self, variance_list):
        """ Set variance for corresponding DynamicVars to the values provided

        Arguments:
            variance_list: List of vardata, value tuples. The vardatas
                           correspond to time-indexed references, and values
                           are the variances.
        """
        t0 = self.time.first()
        variance_map = ComponentMap(variance_list)
        for var, val in variance_list:
            nmpc_var = self.vardata_map[var]
            nmpc_var.variance = val
        # MeasurementVars will not have their variance set since they are
        # not mapped to in vardata_map
        for var in self.component_objects(MeasuredVar):
            # component_objects is fine here because we don't need
            # to access measurements in any particular order.
            if var[t0] in variance_map:
                var.variance = variance_map[var[t0]]

    def generate_inputs_at_time(self, t):
        if VC.INPUT in self.categories:
            return [val for val in self.vectors.input[:,t].value]
            # for val in self.vectors.input[:,t].value:
            #     yield val
        else:
            raise RuntimeError(
                    "Trying to generate inputs but no input "
                    "category has been specified."
                    )

    def generate_measurements_at_time(self, t):
        if VC.MEASUREMENT in self.categories:
            return [val for val in self.vectors.measurement[:,t].value]
            # for val in self.vectors.measurement[:,t].value:
            #     yield val
        else:
            raise RuntimeError(
                    "Trying to generate measurements but no measurement "
                    "category has been specified."
                    )

    def inject_inputs(self, inputs):
        # To simulate computational delay, this function would 
        # need an argument for the start time of inputs.
        if VC.INPUT in self.categories:
            for var, val in zip(self.INPUT_BLOCK[:].var, inputs):
                # Would like:
                # self.vectors.input[:,:].fix(inputs)
                # This is an example of setting a matrix from a vector.
                # Could even aspire towards:
                # self.vectors.input[:,t0:t1].fix(inputs)
                var[:].fix(val)
        else:
            raise RuntimeError(
                    "Trying to set input values but no input "
                    "category has been specified."
                    )

            
    def load_measurements(self, measured, target = None, timepoint = None):
        '''
        (This one provides the choices of desired vars and timepoint 
         to load the measurements to. It works for both MHE and NMPC.)
        '''
        time = self.time
            
        if target is None:
            print("Desired variables to load measurements to is not given, assuming it's 'measurement'.")
            if VC.MEASUREMENT in self.categories:
                target_block = self.MEASUREMENT_BLOCK
            else:
                raise RuntimeError(
                        "Trying to set measurement values but no measurement "
                        "category has been specified."
                        )
        
        elif target == "measurement":
            if VC.MEASUREMENT in self.categories:
                target_block = self.MEASUREMENT_BLOCK
            else:
                raise RuntimeError(
                        "Trying to set measurement values but no measurement "
                        "category has been specified."
                        )
                
        elif target == "actualmeasurement":
            if VC.ACTUALMEASUREMENT in self.categories:
                target_block = self.ACTUALMEASUREMENT_BLOCK
            else:
                raise RuntimeError(
                        "Trying to set measurement values but no measurement "
                        "category has been specified."
                        )
                
        else:
            raise RuntimeError("Wrong target variable type is given, "
                               "please use either 'measurement' or 'actualmeasurement'.")
                               
        if timepoint is None:
            print("Desired time point is not given, assuming it's time.first().")
            timepoint = time.first()
        elif timepoint not in [time.first(), time.last()]:
            raise RuntimeError("Wrong time point is given, "
                               "please use either 'time.first()' or 'time.last()'.")
                               
        for var, val in zip(target_block[:].var, measured):
            var[timepoint].fix(val)
            
                
    def advance_by_time(self,
            t_shift,
            ctype=(DiffVar, DerivVar, AlgVar, InputVar, FixedVar),
                # Fixed variables are included as I expect disturbances
                # should shift in time as well.
            tolerance=1e-8,
            ):
        """ Set values for the variables of the specified ctypes
        to their values `t_shift` in the future.
        (This version can handle vars that are indexed by SAMPLEPOINT_SET.)
        """
        time = self.time
        sps_set = self.sample_points
        # The outer loop is over time so we don't have to call
        # `find_nearest_index` for every variable.
        # Following Robby's assumption, assuming that `find_nearest_index` is slower than
        # accessing `component_objects`
        for t in time:
            ts = t + t_shift
            idx = time.find_nearest_index(ts, tolerance)
            if idx is None:
                # t + sample_time is outside the model's "horizon"
                continue
            ts = time.card(idx)
            for var in self.component_objects(ctype):
                if var.index_set() is time:
                    var[t].set_value(var[ts].value)
                elif var.index_set() is not time:
                    #Additional inner if statement because SimpleDynamicBlock doesn't have SAMPLEPOINT_SET
                    if var.index_set() is self.SAMPLEPOINT_SET: 
                        if idx in self.sample_point_indices:
                            var[t].set_value(var[ts].value)

                
    def advance_one_sample(self,
            ctype=(DiffVar, DerivVar, AlgVar, InputVar, FixedVar),
            tolerance=1e-8,
            ):
        """ Set values for the variables of the specified ctypes
        to their values one sample time in the future.
        """
        MHE_ctypes = [ActualMeasurementVar, MeasurementErrorVar, ModelDisturbanceVar]
        Block_ctypes = self.collect_ctypes()
        for MHEctype in MHE_ctypes:
            if MHEctype in Block_ctypes:
                ctype += (MHEctype,)
        
        sample_time = self.sample_time
        self.advance_by_time(
                sample_time,
                ctype=ctype,
                tolerance=tolerance,
                )

    def generate_time_in_sample(self,
            ts,
            t0=None,
            include_t0=False,
            tolerance=1e-8,
            ):
        """ Generate time points between the provided time point
        and one sample time in the past.
        """
        # TODO: Need to address the question of whether I want users 
        # passing around time points or the integer index of samples.
        time = self.time
        idx_s = time.find_nearest_index(ts, tolerance=tolerance)
        ts = time.card(idx_s)
        if t0 is None:
            t0 = ts - self.sample_time
        idx_0 = time.find_nearest_index(t0, tolerance=tolerance)
        idx_start = idx_0 if include_t0 else idx_0 + 1
        for i in range(idx_start, idx_s+1):
            # Don't want to include first point in sample
            yield time.card(i)

    def get_data_from_sample(self,
            ts,
            variables=(
                VC.DIFFERENTIAL,
                VC.INPUT,
                ),
            tolerance=1e-8,
            include_t0=False,
            ):
        """ Creates an `OrderedDict` that maps the time-indexed reference
        of each variable provided to a list of its values over the sample
        preceding the specified time point.
        """
        time = self.time
        sample_time = self.sample_time
        category_dict = self.category_dict
        vardata_map = self.vardata_map

        data = OrderedDict()
        queue = list(variables)
        for var in queue:
            if type(var) is VC:
                category = var
                varlist = category_dict[category]
                queue.extend(var[ts] for var in varlist)
                continue
            _slice = vardata_map[var]
            cuid = ComponentUID(_slice.referent)
            if include_t0:
                i0 = time.find_nearest_index(ts-sample_time, tolerance=tolerance)
                t0 = time.card(i0)
                data[cuid] = [_slice[t0].value]
            else:
                data[cuid] = []
            data[cuid].extend(_slice[t].value for t in
                    self.generate_time_in_sample(ts, tolerance=tolerance))

        return data

    def add_ipopt_suffixes(self):
        """ Adds suffixes for communicating dual variables with IPOPT """
        # Maybe there should be some helper class to do solver-specific
        # stuff like this...
        self.ipopt_zL_out = Suffix(direction=Suffix.IMPORT)
        self.ipopt_zU_out = Suffix(direction=Suffix.IMPORT)

        self.ipopt_zL_in = Suffix(direction=Suffix.EXPORT)
        self.ipopt_zU_in = Suffix(direction=Suffix.EXPORT)

        self.dual = Suffix(direction=Suffix.IMPORT_EXPORT)

    def update_ipopt_multipliers(self):
        self.ipopt_zL_in.update(self.ipopt_zL_out)
        self.ipopt_zU_in.update(self.ipopt_zU_out)

    def advance_ipopt_multipliers(self,
            t_shift,
            ctype=(
                DiffVar,
                AlgVar,
                InputVar,
                ),
            tolerance=1e-8,
            ):
        """ Set the values of bound multipliers to the corresponding
        values a time `t_shift` in the future.
        """
        zL = self.ipopt_zL_in
        zU = self.ipopt_zU_in
        time = self.time
        # The outer loop is over time so we don't have to call
        # `find_nearest_index` for every variable.
        # I am assuming that `find_nearest_index` is slower than
        # accessing `component_objects`
        for t in time:
            ts = t + t_shift
            idx = time.find_nearest_index(ts, tolerance)
            if idx is None:
                # t + sample_time is outside the model's "horizon"
                continue
            ts = time.card(idx)
            for var in self.component_objects(ctype):
                if var[t] in zL and var[ts] in zL:
                    zL[var[t]] = zL[var[ts]]
                if var[t] in zU and var[ts] in zU:
                    zU[var[t]] = zU[var[ts]]

    def advance_ipopt_multipliers_one_sample(self,
            ctype=(
                DiffVar,
                AlgVar,
                InputVar,
                ),
            tolerance=1e-8,
            ):
        """ Set the values of bound multipliers to the corresponding
        values one sample time in the future.
        """
        sample_time = self.sample_time
        self.advance_ipopt_multipliers(
                sample_time,
                ctype=ctype,
                tolerance=tolerance,
                )

class DynamicBlock(Block):
    """ This is the DynamicBlock class that the user will instantiate. """

    _ComponentDataClass = _DynamicBlockData

    def __new__(cls, *args, **kwds):
        # Decide what class to allocate
        if cls != DynamicBlock:
            target_cls = cls
        elif not args or (args[0] is UnindexedComponent_set and len(args) == 1):
            target_cls = SimpleDynamicBlock
        else:
            target_cls = IndexedDynamicBlock
        return super(DynamicBlock, cls).__new__(target_cls)

    def __init__(self, *args, **kwds):
        # This will get called regardless of what class we are instantiating
        self._init_model = Initializer(kwds.pop('model', None))
        self._init_time = Initializer(kwds.pop('time', None),
                treat_sequences_as_mappings=False)
        self._init_inputs = Initializer(kwds.pop('inputs', None),
                treat_sequences_as_mappings=False)
        self._init_measurements = Initializer(kwds.pop('measurements', None),
                treat_sequences_as_mappings=False)
        self._init_sample_time = Initializer(kwds.pop('sample_time', None),
                treat_sequences_as_mappings=False)
        self._init_category_dict = Initializer(kwds.pop('category_dict', None),
                treat_sequences_as_mappings=False)
        self._init_con_category_dict = Initializer(kwds.pop('con_category_dict', None),
                treat_sequences_as_mappings=False)
        Block.__init__(self, *args, **kwds)

    def _getitem_when_not_present(self, idx):
        block = super(DynamicBlock, self)._getitem_when_not_present(idx)
        parent = self.parent_block()

        if self._init_model is not None:
            block.mod = self._init_model(parent, idx)

        if self._init_time is not None:
            super(_BlockData, block).__setattr__('time', 
                    self._init_time(parent, idx))

        if self._init_inputs is not None:
            block._inputs = self._init_inputs(parent, idx)

        if self._init_measurements is not None:
            block._measurements = self._init_measurements(parent, idx)

        if self._init_sample_time is not None:
            block._sample_time = self._init_sample_time(parent, idx)
        else:
            block._sample_time = None

        if self._init_category_dict is not None:
            block._category_dict = self._init_category_dict(parent, idx)
        else:
            block._category_dict = None

        if self._init_con_category_dict is not None:
            block._con_category_dict = self._init_con_category_dict(parent, idx)
        else:
            block._con_category_dict = None

        block._construct()


class SimpleDynamicBlock(_DynamicBlockData, DynamicBlock):
    def __init__(self, *args, **kwds):
        _DynamicBlockData.__init__(self, component=self)
        DynamicBlock.__init__(self, *args, **kwds)

    # Pick up the display() from Block and not BlockData
    display = DynamicBlock.display


class IndexedDynamicBlock(DynamicBlock):
    def __init__(self, *args, **kwargs):
        DynamicBlock.__init__(self, *args, **kwargs)


class SquareSolveContext(object):
    """
    Utility class to prepare DynamicBlock for a square solve.
    """
    def __init__(self,
            dynamic_block,
            samples=None,
            strip_var_bounds=True,
            input_option=InputOption.CURRENT,
            ):
        """
        Parameters
        ----------
            dynamic_block: A _DynamicBlockData object
            samples: A list of integers corresponding to the samples that
                     will be solved

        """
        self.block = dynamic_block
        self.samples = samples
        self.strip_var_bounds = strip_var_bounds
        self.input_option = input_option

        # Get indices for the time points where we need to fix inputs.
        if samples is None:
            # Assume we need to fix inputs for all non-initial time
            self.time_indices = range(2, len(dynamic_block.time)+1)
        else:
            # Get the indices of all time points in the samples specified
            sample_points = dynamic_block.sample_points
            time = dynamic_block.time
            time_indices = []
            already_visited = set()
            for s in samples:
                # s is an integer in range(1, len(sample_points)+1)
                # the ith sample is the interval (ts_{i-1}, ts_i]
                t0 = sample_points[s-1]
                ts = sample_points[s]
                idx_0 = time.find_nearest_index(t0)
                idx_s = time.find_nearest_index(ts)
                for i in range(idx_0+1, idx_s+1): # Pyomo sets are 1-indexed
                    if i not in already_visited:
                        # Want to make sure each index gets added at most
                        # once in the case of repeated samples...
                        time_indices.append(i)
                        already_visited.add(i)
            self.time_indices = time_indices
            

    def __enter__(self):
        # Strip bounds:
        if self.strip_var_bounds:
            self.strip_bounds = TransformationFactory(
                    'contrib.strip_var_bounds')
            self.strip_bounds.apply_to(self.block.mod, reversible=True)

        # Fix inputs:
        time = self.block.time
        t0 = time.first()
        time_indices = self.time_indices
        input_vars = self.block.input_vars
        input_option = self.input_option
        if input_option is InputOption.CURRENT:
            input_vals = [None for _ in input_vars]
        elif input_option is InputOption.INITIAL:
            input_vals = [v[t0] for v in input_vars]
        elif input_option is InputOption.SETPOINT:
            input_vals = [v.setpoint for v in input_vars]
        else:
            raise NotImplementedError('Unrecognized input option')

        for var, val in zip(input_vars, input_vals):
            for i in time_indices:
                t = time.card(i)
                if val is None:
                    var[t].fix()
                else:
                    var[t].fix(val)

        # Model should now be square and bound-free
        return self

    def __exit__(self, ex_type, ex_val, ex_tb):
        # Unfix inputs:
        time = self.block.time
        time_indices = self.time_indices
        input_vars = self.block.input_vars
        for var in input_vars:
            for i in time_indices:
                t = time.card(i)
                var[t].unfix()

        if self.strip_var_bounds:
            self.strip_bounds.revert(self.block.mod)<|MERGE_RESOLUTION|>--- conflicted
+++ resolved
@@ -411,7 +411,6 @@
         (This version can also handle vars that are indexed by 
          SAMPLEPOINT_SET.)
         """
-<<<<<<< HEAD
         sample_points = self.sample_points
         start = sample_points[sample_idx -1]
         end = sample_points[sample_idx]
@@ -419,22 +418,10 @@
             indexset = var.index_set()
             start_ind = indexset.find_nearest_index(start)
             end_ind = indexset.find_nearest_index(end)
-            t0 = indexset[start_ind]
+            t0 = indexset.card(start_ind)
             range_of_interest = range(start_ind+1, end_ind+1)
             for i in range_of_interest:
-                t = indexset[i]
-=======
-        time = self.time
-        sample_point_indices = self.sample_point_indices
-        i_0 = sample_point_indices[sample_idx-1]
-        i_s = sample_point_indices[sample_idx]
-        t0 = time.card(i_0)
-        for var in self.component_objects(ctype):
-            # Would be nice if I could use a slice with
-            # start/stop indices to make this more concise.
-            for i in range(i_0+1, i_s+1):
-                t = time.card(i)
->>>>>>> 57e98d6f
+                t = indexset.card(i)
                 var[t].set_value(var[t0].value)
 
     def initialize_to_setpoint(self, 
