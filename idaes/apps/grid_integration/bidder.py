import pandas as pd
import pyomo.environ as pyo
from pyomo.opt.base.solvers import OptSolver
import os
from itertools import combinations

class Bidder:

    def __init__(self, bidding_model_object, n_scenario, solver, forecaster):

        '''
        Initializes the bidder object.

        Arguments:
            bidding_model_object: the model object for tracking for bidding

            n_scenario: number of LMP scenarios

            solver: a Pyomo mathematical programming solver object

            forecaster: an initialized LMP forecaster object
<<<<<<< HEAD

=======
>>>>>>> 28790a9b

        Returns:
            None
        '''
        #methods that `bidding_model_object` needs to define:
        #fs = populate_model(b::Block)
        #update_model(b::Block,**kwargs)


        #attributes that `fs` needs to contain:
        #power_output_ref

        #attributes that `bidding_model_object` needs to contain:
        #generator
        #power_output::string

        #parameters that get added to flowsheet
        #power_output_ref::Reference
        #energy_price
        #energy_price.index_set() and power_output_ref.index_set()


        # copy the inputs
        self.bidding_model_object = bidding_model_object
        self.n_scenario = n_scenario
        self.solver = solver
        self.forecaster = forecaster

        self._check_inputs()

        # get the generator name
        self.generator = self.bidding_model_object.generator

        # add flowsheets to model
        self.model = pyo.ConcreteModel()

        # declare scenario set
        self.model.SCENARIOS = pyo.Set(initialize = range(self.n_scenario))

        # populate scenario blocks
        self.model.fs = pyo.Block(self.model.SCENARIOS)
        for i in self.model.SCENARIOS:
            self.bidding_model_object.populate_model(self.model.fs[i])

        # save power output variable in the model object
        self._save_power_outputs()

        self.formulate_bidding_problem()

        # declare a list to store results
        self.bids_result_list = []

    def _check_inputs(self):

        '''
        Check if the inputs to construct the tracker is valid. If not raise errors.
        '''

        self._check_bidding_model_object()
        self._check_n_scenario()
        self._check_solver()

    def _check_bidding_model_object(self):

        '''
        Check if tracking model object has the necessary methods and attributes.
        '''

        method_list = ['populate_model', 'update_model']
        attr_list = ['power_output','total_cost','generator','pmin', 'default_bids']
        msg = 'Tracking model object does not have a '

        for m in method_list:
            obtained_m = getattr(self.bidding_model_object, m, None)
            if obtained_m is None:
                raise AttributeError(msg + m + '() method. ' + \
                                    'The bidder object needs the users to ' + \
                                    'implement this method in their model object.')

        for attr in attr_list:
            obtained_attr = getattr(self.bidding_model_object, attr, None)
            if obtained_attr is None:
                raise AttributeError(msg + attr + ' property. ' + \
                                    'The bidder object needs the users to ' + \
                                    'specify this property in their model object.')

    def _check_n_scenario(self):

        '''
        Check if the number of LMP scenarios is an integer and greater than 0.
        '''

        # check if it is an integer
        if not isinstance(self.n_scenario, int):
            raise TypeError("The number of LMP scenarios should be an integer, " +\
                            "but a {} was given.".format(type(self.n_scenario).__name__))

        if self.n_scenario <= 0:
            raise ValueError("The number of LMP scenarios should be greater than zero, " +\
                            "but {} was given.".format(self.n_scenario))

    def _check_solver(self):

        '''
        Check if provides solver is a valid Pyomo solver object.
        '''

        if not isinstance(self.solver, OptSolver):
            raise TypeError("The provided solver {} is not a valid Pyomo solver.".format(self.solver))

    def _save_power_outputs(self):

        '''
        Create references of the power output variable in each price scenario
        block.

        Arguments:
            None

        Returns:
            None
        '''

        for i in self.model.SCENARIOS:
            # get the power output
            power_output_name = self.bidding_model_object.power_output
            self.model.fs[i].power_output_ref = pyo.Reference(getattr(self.model.fs[i], power_output_name))

        return

    def formulate_bidding_problem(self):

        '''
        Formulate the bidding optimization problem by adding necessary
        parameters, constraints, and objective function.

        Arguments:
            None

        Returns:
            None
        '''

        self._add_bidding_params()
        self._add_bidding_constraints()
        self._add_bidding_objective()

        return

    def _add_bidding_params(self):

        '''
        Add necessary bidding parameters to the model, i.e., market energy price.

        Arguments:
            None

        Returns:
            None
        '''

        for i in self.model.SCENARIOS:
            time_index = self.model.fs[i].power_output_ref.index_set()
            self.model.fs[i].energy_price = pyo.Param(time_index, \
                                                      initialize = 0, \
                                                      mutable = True)
        return

    def _add_bidding_constraints(self):

        '''
        Add bidding constraints to the model, i.e., the bid curves need to be
        nondecreasing.

        Arguments:
            None

        Returns:
            None
        '''

        # declare a constraint list
        self.model.bidding_constraints = pyo.ConstraintList()

        # generate scenarios combinations
        scenario_comb = list(combinations(self.model.SCENARIOS,2))

        for k in scenario_comb:
            time_index = self.model.fs[k[0]].power_output_ref.index_set()
            for t in time_index:
                self.model.bidding_constraints.add(
                    (self.model.fs[k[0]].power_output_ref[t] - self.model.fs[k[1]].power_output_ref[t])
                    *(self.model.fs[k[0]].energy_price[t] - self.model.fs[k[1]].energy_price[t]) >= 0)
        return

    def _add_bidding_objective(self):

        '''
        Add objective function to the model, i.e., maximizing the expected profit
        of the energy system.

        Arguments:
            None

        Returns:
            None
        '''

        # declare an empty objective
        self.model.obj = pyo.Objective(expr = 0, sense = pyo.maximize)

        for k in self.model.SCENARIOS:
            time_index = self.model.fs[k].power_output_ref.index_set()

            cost_name = self.bidding_model_object.total_cost[0]
            cost = getattr(self.model.fs[k], cost_name)
            weight = self.bidding_model_object.total_cost[1]

            for t in time_index:
                self.model.obj.expr += self.model.fs[k].power_output_ref[t] \
                                        * self.model.fs[k].energy_price[t] \
                                        - weight * cost[t]

    def compute_bids(self, date, hour = None, **kwargs):

        '''
        Solve the model to bid into the markets. After solving, record the bids
        from the solve.

        Arguments:
            price_forecasts: price forecasts needed to solve the bidding problem. {LMP scenario: [forecast timeseries] }

            date: current simulation date

            hour: current simulation hour

        Returns:
            None
        '''

        price_forecasts = self.forecaster.forecast(date = date, hour = hour, **kwargs)

        # update the price forecasts
        self._pass_price_forecasts(price_forecasts)
        self.solver.solve(self.model,tee=True)
        bids = self._assemble_bids()
        self.record_bids(bids, date = date, hour = hour)

        return bids

    def update_model(self, **kwargs):

        '''
        Update the flowsheets in all the price scenario blocks to advance time
        step.

        Arguments:
            kwargs: necessary profiles to update the underlying model. {stat_name: [...]}

        Returns:
            None
        '''

        for i in self.model.SCENARIOS:
            self.bidding_model_object.update_model(b = self.model.fs[i], **kwargs)

    def _pass_price_forecasts(self, price_forecasts):

        '''
        Pass the price forecasts into model parameters.

        Arguments:
            price_forecasts: price forecasts needed to solve the bidding problem. {LMP scenario: [forecast timeseries] }

        Returns:
            None
        '''

        for i in self.model.SCENARIOS:
            time_index = self.model.fs[i].energy_price.index_set()
            for t,p in zip(time_index, price_forecasts[i]):
                self.model.fs[i].energy_price[t] = p

        return

    def _assemble_bids(self):

        '''
        This methods extract the bids out of the stochastic programming model and
        organize them.

        Arguments:

        Returns:
            bids: the bid we computed. It is a dictionary that has this structure. {t: {gen:{power: cost}}}.
        '''

        bids = {}
        gen = self.generator

        for i in self.model.SCENARIOS:
            time_index = self.model.fs[i].energy_price.index_set()
            for t in time_index:

                if t not in bids:
                    bids[t] = {}
                if gen not in bids[t]:
                    bids[t][gen] = {}

                power = round(pyo.value(self.model.fs[i].power_output_ref[t]),2)
                marginal_cost = round(pyo.value(self.model.fs[i].energy_price[t]),2)

                if power < self.bidding_model_object.pmin:
                    continue
                elif power in bids[t][gen]:
                    bids[t][gen][power] = min(bids[t][gen][power],marginal_cost)
                else:
                    bids[t][gen][power] = marginal_cost

        for t in time_index:

            # make sure the orignal points in the bids
            for power, marginal_cost in self.bidding_model_object.default_bids.items():
                if power not in bids[t][gen]:
                    bids[t][gen][power] = marginal_cost

            pmin = self.bidding_model_object.pmin

            # sort the curves by power
            bids[t][gen] = dict(sorted(bids[t][gen].items()))

            # make sure the curve is nondecreasing
            pre_power = pmin
            for power, marginal_cost in bids[t][gen].items():

                # ignore pmin, because min load cost is special
                if pre_power == pmin:
                    pre_power = power
                    continue
                bids[t][gen][power] = max(bids[t][gen][power],bids[t][gen][pre_power])
                pre_power = power

            # calculate the actual cost
            pre_power = 0
            pre_cost = 0
            for power, marginal_cost in bids[t][gen].items():

                delta_p = power - pre_power
                bids[t][gen][power] = pre_cost + marginal_cost * delta_p
                pre_power = power
                pre_cost += marginal_cost * delta_p

        return bids

    def record_bids(self, bids, date, hour):

        '''
        This function records the bids we computed for the given date into a
        DataFrame. This DataFrame has the following columns: gen, date, hour,
        power 1, ..., power n, price 1, ..., price n. And concatenate the
        DataFrame into a class property 'bids_result_list'.

        Arguments:
            bids: the obtained bids for this date.

            date: the date we bid into

            hour: the hour we bid into

        Returns:
            None

        '''

        df_list = []
        for t in bids:
            for gen in bids[t]:

                result_dict = {}
                result_dict['Generator'] = gen
                result_dict['Date'] = date
                result_dict['Hour'] = t

                pair_cnt = 0
                for power, cost in bids[t][gen].items():
                    result_dict['Power {} [MW]'.format(pair_cnt)] = power
                    result_dict['Cost {} [$]'.format(pair_cnt)] = cost

                    pair_cnt += 1

                # place holder, in case different len of bids
                while pair_cnt < self.n_scenario:

                    result_dict['Power {} [MW]'.format(pair_cnt)] = None
                    result_dict['Cost {} [$]'.format(pair_cnt)] = None

                    pair_cnt += 1

                result_df = pd.DataFrame.from_dict(result_dict,orient = 'index')
                df_list.append(result_df.T)

        # save the result to object property
        # wait to be written when simulation ends
        self.bids_result_list.append(pd.concat(df_list))

        return

    def write_results(self,path):
        '''
        This methods writes the saved operation stats into an csv file.

        Arguments:
            path: the path to write the results.

        Return:
            None
        '''

        print("")
        print('Saving bidding results to disk...')
        pd.concat(self.bids_result_list).to_csv(os.path.join(path,'bidding_detail.csv'), \
                                                index = False)<|MERGE_RESOLUTION|>--- conflicted
+++ resolved
@@ -19,10 +19,7 @@
             solver: a Pyomo mathematical programming solver object
 
             forecaster: an initialized LMP forecaster object
-<<<<<<< HEAD
-
-=======
->>>>>>> 28790a9b
+
 
         Returns:
             None
