--- conflicted
+++ resolved
@@ -21,13 +21,8 @@
 
 from idaes.core import FlowsheetBlock
 from idaes.unit_models.gibbs_reactor import GibbsReactor
-<<<<<<< HEAD
 from idaes.property_models.examples.methane_combustion_ideal import (
-    PhysicalParameterBlock)
-=======
-from idaes.property_models.methane_combustion_ideal import (
-                        MethaneCombustionParameterBlock)
->>>>>>> ab29cedb
+    MethaneCombustionParameterBlock)
 from idaes.ui.report import degrees_of_freedom
 
 
