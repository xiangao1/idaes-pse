--- conflicted
+++ resolved
@@ -27,11 +27,7 @@
             name = self.name
             solver = self.solver
         if name in idaes.cfg and \
-<<<<<<< HEAD
             (self._use_idaes_config or name == "default" or not self.registered):
-=======
-            (idaes.cfg.use_idaes_solver_config or name == "default"):
->>>>>>> 7351ec49
             for k, v in idaes.cfg[name].items():
                 if k not in kwargs:
                     kwargs[k] = v
